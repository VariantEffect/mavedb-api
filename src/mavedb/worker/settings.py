import os
from concurrent import futures
from datetime import timedelta
from typing import Callable

from arq.connections import RedisSettings
from arq.cron import CronJob, cron

from mavedb.data_providers.services import cdot_rest
from mavedb.db.session import SessionLocal
from mavedb.lib.logging.canonical import log_job
from mavedb.worker.jobs import (
    create_variants_for_score_set,
    map_variants_for_score_set,
    variant_mapper_manager,
    refresh_materialized_views,
    refresh_published_variants_view,
    submit_score_set_mappings_to_ldh,
    link_clingen_variants,
<<<<<<< HEAD
    poll_uniprot_mapping_jobs_for_score_set,
    submit_uniprot_mapping_jobs_for_score_set,
=======
    link_gnomad_variants,
>>>>>>> 40819360
)

# ARQ requires at least one task on startup.
BACKGROUND_FUNCTIONS: list[Callable] = [
    create_variants_for_score_set,
    variant_mapper_manager,
    map_variants_for_score_set,
    refresh_published_variants_view,
    submit_score_set_mappings_to_ldh,
    link_clingen_variants,
<<<<<<< HEAD
    poll_uniprot_mapping_jobs_for_score_set,
    submit_uniprot_mapping_jobs_for_score_set,
=======
    link_gnomad_variants,
>>>>>>> 40819360
]
# In UTC time. Depending on daylight savings time, this will bounce around by an hour but should always be very early in the morning
# for all of the USA.
BACKGROUND_CRONJOBS: list[CronJob] = [
    cron(
        refresh_materialized_views,
        name="refresh_all_materialized_views",
        hour=20,
        minute=0,
        keep_result=timedelta(minutes=2).total_seconds(),
    )
]

REDIS_IP = os.getenv("REDIS_IP") or "localhost"
REDIS_PORT = int(os.getenv("REDIS_PORT") or 6379)
REDIS_SSL = (os.getenv("REDIS_SSL") or "false").lower() == "true"


RedisWorkerSettings = RedisSettings(host=REDIS_IP, port=REDIS_PORT, ssl=REDIS_SSL)


async def startup(ctx):
    ctx["pool"] = futures.ProcessPoolExecutor()


async def shutdown(ctx):
    pass


async def on_job_start(ctx):
    db = SessionLocal()
    db.current_user_id = None
    ctx["db"] = db
    ctx["hdp"] = cdot_rest()
    ctx["state"] = {}


async def on_job_end(ctx):
    db = ctx["db"]
    db.close()


class ArqWorkerSettings:
    """
    Settings for the ARQ worker.
    """

    on_startup = startup
    on_shutdown = shutdown
    on_job_start = on_job_start
    on_job_end = on_job_end
    after_job_end = log_job
    redis_settings = RedisWorkerSettings
    functions: list = BACKGROUND_FUNCTIONS
    cron_jobs: list = BACKGROUND_CRONJOBS

    job_timeout = 5 * 60 * 60  # Keep jobs alive for a long while...<|MERGE_RESOLUTION|>--- conflicted
+++ resolved
@@ -17,12 +17,9 @@
     refresh_published_variants_view,
     submit_score_set_mappings_to_ldh,
     link_clingen_variants,
-<<<<<<< HEAD
     poll_uniprot_mapping_jobs_for_score_set,
     submit_uniprot_mapping_jobs_for_score_set,
-=======
     link_gnomad_variants,
->>>>>>> 40819360
 )
 
 # ARQ requires at least one task on startup.
@@ -33,12 +30,9 @@
     refresh_published_variants_view,
     submit_score_set_mappings_to_ldh,
     link_clingen_variants,
-<<<<<<< HEAD
     poll_uniprot_mapping_jobs_for_score_set,
     submit_uniprot_mapping_jobs_for_score_set,
-=======
     link_gnomad_variants,
->>>>>>> 40819360
 ]
 # In UTC time. Depending on daylight savings time, this will bounce around by an hour but should always be very early in the morning
 # for all of the USA.
