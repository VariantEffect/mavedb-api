import asyncio
import functools
import logging
from contextlib import asynccontextmanager
from datetime import date, timedelta
from typing import Any, Optional

import pandas as pd
from arq import ArqRedis
from arq.jobs import Job, JobStatus
from cdot.hgvs.dataproviders import RESTDataProvider
from sqlalchemy import cast, delete, null, select
from sqlalchemy.dialects.postgresql import JSONB
from sqlalchemy.orm import Session

from mavedb.data_providers.services import vrs_mapper
from mavedb.db.view import refresh_all_mat_views
from mavedb.lib.clingen.constants import (
    DEFAULT_LDH_SUBMISSION_BATCH_SIZE,
    LDH_SUBMISSION_ENDPOINT,
    LINKED_DATA_RETRY_THRESHOLD,
    CLIN_GEN_SUBMISSION_ENABLED,
)
from mavedb.lib.clingen.content_constructors import construct_ldh_submission
from mavedb.lib.clingen.linked_data_hub import (
    ClinGenLdhService,
    get_clingen_variation,
    clingen_allele_id_from_ldh_variation,
)
from mavedb.lib.exceptions import (
    MappingEnqueueError,
    SubmissionEnqueueError,
    LinkingEnqueueError,
    NonexistentMappingReferenceError,
    NonexistentMappingResultsError,
)
from mavedb.lib.logging.context import format_raised_exception_info_as_dict
from mavedb.lib.score_sets import (
    columns_for_dataset,
    create_variants,
    create_variants_data,
)
<<<<<<< HEAD
from mavedb.lib.slack import send_slack_message
=======
from mavedb.lib.slack import send_slack_error, send_slack_message
>>>>>>> ce029bee
from mavedb.lib.validation.dataframe.dataframe import (
    validate_and_standardize_dataframe_pair,
)
from mavedb.lib.validation.exceptions import ValidationError
from mavedb.lib.variants import hgvs_from_mapped_variant
from mavedb.models.enums.mapping_state import MappingState
from mavedb.models.enums.processing_state import ProcessingState
from mavedb.models.mapped_variant import MappedVariant
from mavedb.models.published_variant import PublishedVariantsMV
from mavedb.models.score_set import ScoreSet
from mavedb.models.user import User
from mavedb.models.variant import Variant

logger = logging.getLogger(__name__)

MAPPING_QUEUE_NAME = "vrs_mapping_queue"
MAPPING_CURRENT_ID_NAME = "vrs_mapping_current_job_id"
BACKOFF_LIMIT = 5
MAPPING_BACKOFF_IN_SECONDS = 15
LINKING_BACKOFF_IN_SECONDS = 15 * 60


####################################################################################################
#  Job utilities
####################################################################################################


def setup_job_state(
    ctx, invoker: Optional[int], resource: Optional[str], correlation_id: Optional[str]
) -> dict[str, Any]:
    ctx["state"][ctx["job_id"]] = {
        "application": "mavedb-worker",
        "user": invoker,
        "resource": resource,
        "correlation_id": correlation_id,
    }
    return ctx["state"][ctx["job_id"]]


async def enqueue_job_with_backoff(
    redis: ArqRedis, job_name: str, attempt: int, backoff: int, *args
) -> tuple[Optional[str], bool, Any]:
    new_job_id = None
    limit_reached = attempt > BACKOFF_LIMIT
    if not limit_reached:
        limit_reached = True
        backoff = backoff * (2**attempt)
        attempt = attempt + 1

        # NOTE: for jobs supporting backoff, `attempt` should be the final argument.
        new_job = await redis.enqueue_job(
            job_name,
            *args,
            attempt,
            _defer_by=timedelta(seconds=backoff),
        )

        if new_job:
            new_job_id = new_job.job_id

    return (new_job_id, not limit_reached, backoff)


####################################################################################################
#  Creating variants
####################################################################################################


async def create_variants_for_score_set(
    ctx, correlation_id: str, score_set_id: int, updater_id: int, scores: pd.DataFrame, counts: pd.DataFrame
):
    """
    Create variants for a score set. Intended to be run within a worker.
    On any raised exception, ensure ProcessingState of score set is set to `failed` prior
    to exiting.
    """
    logging_context = {}
    try:
        db: Session = ctx["db"]
        hdp: RESTDataProvider = ctx["hdp"]
        redis: ArqRedis = ctx["redis"]
        score_set = db.scalars(select(ScoreSet).where(ScoreSet.id == score_set_id)).one()

        logging_context = setup_job_state(ctx, updater_id, score_set.urn, correlation_id)
        logger.info(msg="Began processing of score set variants.", extra=logging_context)

        updated_by = db.scalars(select(User).where(User.id == updater_id)).one()

        score_set.modified_by = updated_by
        score_set.processing_state = ProcessingState.processing
        score_set.mapping_state = MappingState.pending_variant_processing
        logging_context["processing_state"] = score_set.processing_state.name
        logging_context["mapping_state"] = score_set.mapping_state.name

        db.add(score_set)
        db.commit()
        db.refresh(score_set)

        if not score_set.target_genes:
            logger.warning(
                msg="No targets are associated with this score set; could not create variants.",
                extra=logging_context,
            )
            raise ValueError("Can't create variants when score set has no targets.")

        validated_scores, validated_counts = validate_and_standardize_dataframe_pair(
            scores, counts, score_set.target_genes, hdp
        )

        score_set.dataset_columns = {
            "score_columns": columns_for_dataset(validated_scores),
            "count_columns": columns_for_dataset(validated_counts),
        }

        # Delete variants after validation occurs so we don't overwrite them in the case of a bad update.
        if score_set.variants:
            existing_variants = db.scalars(select(Variant.id).where(Variant.score_set_id == score_set.id)).all()
            db.execute(delete(MappedVariant).where(MappedVariant.variant_id.in_(existing_variants)))
            db.execute(delete(Variant).where(Variant.id.in_(existing_variants)))
            logging_context["deleted_variants"] = score_set.num_variants
            score_set.num_variants = 0

            logger.info(msg="Deleted existing variants from score set.", extra=logging_context)

            db.commit()
            db.refresh(score_set)

        variants_data = create_variants_data(validated_scores, validated_counts, None)
        create_variants(db, score_set, variants_data)

    # Validation errors arise from problematic user data. These should be inserted into the database so failures can
    # be persisted to them.
    except ValidationError as e:
        db.rollback()
        score_set.processing_state = ProcessingState.failed
        score_set.processing_errors = {"exception": str(e), "detail": e.triggering_exceptions}
        score_set.mapping_state = MappingState.not_attempted

        logging_context = {**logging_context, **format_raised_exception_info_as_dict(e)}
        logging_context["processing_state"] = score_set.processing_state.name
        logging_context["mapping_state"] = score_set.mapping_state.name
        logging_context["created_variants"] = 0
        logger.warning(msg="Encountered a validation error while processing variants.", extra=logging_context)

        return {"success": False}

    # NOTE: Since these are likely to be internal errors, it makes less sense to add them to the DB and surface them to the end user.
    # Catch all non-system exiting exceptions.
    except Exception as e:
        db.rollback()
        score_set.processing_state = ProcessingState.failed
        score_set.processing_errors = {"exception": str(e), "detail": []}
        score_set.mapping_state = MappingState.not_attempted

        logging_context = {**logging_context, **format_raised_exception_info_as_dict(e)}
        logging_context["processing_state"] = score_set.processing_state.name
        logging_context["mapping_state"] = score_set.mapping_state.name
        logging_context["created_variants"] = 0
        logger.warning(msg="Encountered an internal exception while processing variants.", extra=logging_context)

        send_slack_error(err=e)
        return {"success": False}

    # Catch all other exceptions. The exceptions caught here were intented to be system exiting.
    except BaseException as e:
        db.rollback()
        score_set.processing_state = ProcessingState.failed
        score_set.mapping_state = MappingState.not_attempted
        db.commit()

        logging_context = {**logging_context, **format_raised_exception_info_as_dict(e)}
        logging_context["processing_state"] = score_set.processing_state.name
        logging_context["mapping_state"] = score_set.mapping_state.name
        logging_context["created_variants"] = 0
        logger.error(
            msg="Encountered an unhandled exception while creating variants for score set.", extra=logging_context
        )

        # Don't raise BaseExceptions so we may emit canonical logs (TODO: Perhaps they are so problematic we want to raise them anyway).
        return {"success": False}

    else:
        score_set.processing_state = ProcessingState.success
        score_set.processing_errors = null()

        logging_context["created_variants"] = score_set.num_variants
        logging_context["processing_state"] = score_set.processing_state.name
        logger.info(msg="Finished creating variants in score set.", extra=logging_context)

        await redis.lpush(MAPPING_QUEUE_NAME, score_set.id)  # type: ignore
        await redis.enqueue_job("variant_mapper_manager", correlation_id, updater_id)
        score_set.mapping_state = MappingState.queued
    finally:
        db.add(score_set)
        db.commit()
        db.refresh(score_set)
        logger.info(msg="Committed new variants to score set.", extra=logging_context)

    ctx["state"][ctx["job_id"]] = logging_context.copy()
    return {"success": True}


####################################################################################################
#  Mapping variants
####################################################################################################


@asynccontextmanager
async def mapping_in_execution(redis: ArqRedis, job_id: str):
    await redis.set(MAPPING_CURRENT_ID_NAME, job_id)
    try:
        yield
    finally:
        await redis.set(MAPPING_CURRENT_ID_NAME, "")


async def map_variants_for_score_set(
    ctx: dict, correlation_id: str, score_set_id: int, updater_id: int, attempt: int = 1
) -> dict:
    async with mapping_in_execution(redis=ctx["redis"], job_id=ctx["job_id"]):
        logging_context = {}
        score_set = None
        try:
            db: Session = ctx["db"]
            redis: ArqRedis = ctx["redis"]
            score_set = db.scalars(select(ScoreSet).where(ScoreSet.id == score_set_id)).one()

            logging_context = setup_job_state(ctx, updater_id, score_set.urn, correlation_id)
            logging_context["attempt"] = attempt
            logger.info(msg="Started variant mapping", extra=logging_context)

            score_set.mapping_state = MappingState.processing
            score_set.mapping_errors = null()
            db.add(score_set)
            db.commit()

            mapping_urn = score_set.urn
            assert mapping_urn, "A valid URN is needed to map this score set."

            logging_context["current_mapping_resource"] = mapping_urn
            logging_context["mapping_state"] = score_set.mapping_state
            logger.debug(msg="Fetched score set metadata for mapping job.", extra=logging_context)

            # Do not block Worker event loop during mapping, see: https://arq-docs.helpmanual.io/#synchronous-jobs.
            vrs = vrs_mapper()
            blocking = functools.partial(vrs.map_score_set, mapping_urn)
            loop = asyncio.get_running_loop()

        except Exception as e:
            send_slack_error(e)
            logging_context = {**logging_context, **format_raised_exception_info_as_dict(e)}
            logger.error(
                msg="Variant mapper encountered an unexpected error during setup. This job will not be retried.",
                extra=logging_context,
            )

            db.rollback()
            if score_set:
                score_set.mapping_state = MappingState.failed
                score_set.mapping_errors = {"error_message": "Encountered an internal server error during mapping"}
                db.add(score_set)
            db.commit()

            return {"success": False, "retried": False}

        mapping_results = None
        try:
            mapping_results = await loop.run_in_executor(ctx["pool"], blocking)
            logger.debug(msg="Done mapping variants.", extra=logging_context)

        except Exception as e:
            db.rollback()
            score_set.mapping_errors = {
                "error_message": f"Encountered an internal server error during mapping. Mapping will be automatically retried up to 5 times for this score set (attempt {attempt}/5)."
            }
            db.add(score_set)
            db.commit()

            send_slack_error(e)
            logging_context = {**logging_context, **format_raised_exception_info_as_dict(e)}
            logger.warning(
                msg="Variant mapper encountered an unexpected error while mapping variants. This job will be retried.",
                extra=logging_context,
            )

            new_job_id = None
            max_retries_exceeded = None
            try:
                await redis.lpush(MAPPING_QUEUE_NAME, score_set.id)  # type: ignore
                new_job_id, max_retries_exceeded, backoff_time = await enqueue_job_with_backoff(
                    redis, "variant_mapper_manager", attempt, MAPPING_BACKOFF_IN_SECONDS, correlation_id, updater_id
                )
                # If we fail to enqueue a mapping manager for this score set, evict it from the queue.
                if new_job_id is None:
                    await redis.lpop(MAPPING_QUEUE_NAME, score_set.id)  # type: ignore

                logging_context["backoff_limit_exceeded"] = max_retries_exceeded
                logging_context["backoff_deferred_in_seconds"] = backoff_time
                logging_context["backoff_job_id"] = new_job_id

            except Exception as backoff_e:
                score_set.mapping_state = MappingState.failed
                score_set.mapping_errors = {"error_message": "Encountered an internal server error during mapping"}
                db.add(score_set)
                db.commit()
                send_slack_error(backoff_e)
                logging_context = {**logging_context, **format_raised_exception_info_as_dict(backoff_e)}
                logger.critical(
                    msg="While attempting to re-enqueue a mapping job that exited in error, another exception was encountered. This score set will not be mapped.",
                    extra=logging_context,
                )
            else:
                if new_job_id and not max_retries_exceeded:
                    score_set.mapping_state = MappingState.queued
                    db.add(score_set)
                    db.commit()
                    logger.info(
                        msg="After encountering an error while mapping variants, another mapping job was queued.",
                        extra=logging_context,
                    )
                elif new_job_id is None and not max_retries_exceeded:
                    score_set.mapping_state = MappingState.failed
                    score_set.mapping_errors = {"error_message": "Encountered an internal server error during mapping"}
                    db.add(score_set)
                    db.commit()
                    logger.error(
                        msg="After encountering an error while mapping variants, another mapping job was unable to be queued. This score set will not be mapped.",
                        extra=logging_context,
                    )
                else:
                    score_set.mapping_state = MappingState.failed
                    score_set.mapping_errors = {"error_message": "Encountered an internal server error during mapping"}
                    db.add(score_set)
                    db.commit()
                    logger.error(
                        msg="After encountering an error while mapping variants, the maximum retries for this job were exceeded. This score set will not be mapped.",
                        extra=logging_context,
                    )
            finally:
                return {"success": False, "retried": (not max_retries_exceeded and new_job_id is not None)}

        try:
            if mapping_results:
                mapped_scores = mapping_results.get("mapped_scores")
                if not mapped_scores:
                    # if there are no mapped scores, the score set failed to map.
                    score_set.mapping_state = MappingState.failed
                    score_set.mapping_errors = {"error_message": mapping_results.get("error_message")}
                else:
                    # TODO(VariantEffect/dcd-mapping2#2) after adding multi target mapping support:
                    # this assumes single-target mapping, will need to be changed to support multi-target mapping
                    # just in case there are multiple target genes in the db for a score set (this point shouldn't be reached
                    # while we only support single-target mapping), match up the target sequence with the one in the computed genomic reference sequence.
                    # TODO(VariantEffect/dcd-mapping2#3) after adding accession-based score set mapping support:
                    # this also assumes that the score set is based on a target sequence, not a target accession

                    computed_genomic_ref = mapping_results.get("computed_genomic_reference_sequence")
                    mapped_genomic_ref = mapping_results.get("mapped_genomic_reference_sequence")
                    computed_protein_ref = mapping_results.get("computed_protein_reference_sequence")
                    mapped_protein_ref = mapping_results.get("mapped_protein_reference_sequence")

                    if computed_genomic_ref:
                        target_sequence = computed_genomic_ref["sequence"]  # noqa: F841
                    elif computed_protein_ref:
                        target_sequence = computed_protein_ref["sequence"]  # noqa: F841
                    else:
                        raise NonexistentMappingReferenceError()

                    # TODO(VariantEffect/dcd_mapping2#2): Handle variant mappings for score sets with more than 1 target.
                    target_gene = score_set.target_genes[0]

                    excluded_pre_mapped_keys = {"sequence"}
                    if computed_genomic_ref and mapped_genomic_ref:
                        pre_mapped_metadata = computed_genomic_ref
                        target_gene.pre_mapped_metadata = cast(
                            {
                                "genomic": {
                                    k: pre_mapped_metadata[k]
                                    for k in set(list(pre_mapped_metadata.keys())) - excluded_pre_mapped_keys
                                }
                            },
                            JSONB,
                        )
                        target_gene.post_mapped_metadata = cast({"genomic": mapped_genomic_ref}, JSONB)
                    elif computed_protein_ref and mapped_protein_ref:
                        pre_mapped_metadata = computed_protein_ref
                        target_gene.pre_mapped_metadata = cast(
                            {
                                "protein": {
                                    k: pre_mapped_metadata[k]
                                    for k in set(list(pre_mapped_metadata.keys())) - excluded_pre_mapped_keys
                                }
                            },
                            JSONB,
                        )
                        target_gene.post_mapped_metadata = cast({"protein": mapped_protein_ref}, JSONB)
                    else:
                        raise NonexistentMappingReferenceError()

                    total_variants = 0
                    successful_mapped_variants = 0
                    for mapped_score in mapped_scores:
                        total_variants += 1
                        variant_urn = mapped_score.get("mavedb_id")
                        variant = db.scalars(select(Variant).where(Variant.urn == variant_urn)).one()

                        # there should only be one current mapped variant per variant id, so update old mapped variant to current = false
                        existing_mapped_variant = (
                            db.query(MappedVariant)
                            .filter(MappedVariant.variant_id == variant.id, MappedVariant.current.is_(True))
                            .one_or_none()
                        )

                        if existing_mapped_variant:
                            existing_mapped_variant.current = False
                            db.add(existing_mapped_variant)

                        if mapped_score.get("pre_mapped") and mapped_score.get("post_mapped"):
                            successful_mapped_variants += 1

                        mapped_variant = MappedVariant(
                            pre_mapped=mapped_score.get("pre_mapped", null()),
                            post_mapped=mapped_score.get("post_mapped", null()),
                            variant_id=variant.id,
                            modification_date=date.today(),
                            mapped_date=mapping_results["mapped_date_utc"],
                            vrs_version=mapped_score.get("vrs_version", null()),
                            mapping_api_version=mapping_results["dcd_mapping_version"],
                            error_message=mapped_score.get("error_message", null()),
                            current=True,
                        )
                        db.add(mapped_variant)

                    if successful_mapped_variants == 0:
                        score_set.mapping_state = MappingState.failed
                        score_set.mapping_errors = {"error_message": "All variants failed to map"}
                    elif successful_mapped_variants < total_variants:
                        score_set.mapping_state = MappingState.incomplete
                    else:
                        score_set.mapping_state = MappingState.complete

                    logging_context["mapped_variants_inserted_db"] = len(mapped_scores)
                    logging_context["variants_successfully_mapped"] = successful_mapped_variants
                    logging_context["mapping_state"] = score_set.mapping_state.name
                    logging_context["mapping_errors"] = score_set.mapping_errors
                    logger.info(msg="Inserted mapped variants into db.", extra=logging_context)

            else:
                raise NonexistentMappingResultsError()

            db.add(score_set)
            db.commit()

        except Exception as e:
            db.rollback()
            score_set.mapping_errors = {
                "error_message": f"Encountered an unexpected error while parsing mapped variants. Mapping will be automatically retried up to 5 times for this score set (attempt {attempt}/5)."
            }
            db.add(score_set)
            db.commit()

            send_slack_error(e)
            logging_context = {**logging_context, **format_raised_exception_info_as_dict(e)}
            logger.warning(
                msg="An unexpected error occurred during variant mapping. This job will be attempted again.",
                extra=logging_context,
            )

            new_job_id = None
            max_retries_exceeded = None
            try:
                await redis.lpush(MAPPING_QUEUE_NAME, score_set.id)  # type: ignore
                new_job_id, max_retries_exceeded, backoff_time = await enqueue_job_with_backoff(
                    redis, "variant_mapper_manager", attempt, MAPPING_BACKOFF_IN_SECONDS, correlation_id, updater_id
                )
                # If we fail to enqueue a mapping manager for this score set, evict it from the queue.
                if new_job_id is None:
                    await redis.lpop(MAPPING_QUEUE_NAME, score_set.id)  # type: ignore

                logging_context["backoff_limit_exceeded"] = max_retries_exceeded
                logging_context["backoff_deferred_in_seconds"] = backoff_time
                logging_context["backoff_job_id"] = new_job_id

            except Exception as backoff_e:
                score_set.mapping_state = MappingState.failed
                score_set.mapping_errors = {"error_message": "Encountered an internal server error during mapping"}
                send_slack_error(backoff_e)
                logging_context = {**logging_context, **format_raised_exception_info_as_dict(backoff_e)}
                logger.critical(
                    msg="While attempting to re-enqueue a mapping job that exited in error, another exception was encountered. This score set will not be mapped.",
                    extra=logging_context,
                )
            else:
                if new_job_id and not max_retries_exceeded:
                    score_set.mapping_state = MappingState.queued
                    logger.info(
                        msg="After encountering an error while parsing mapped variants, another mapping job was queued.",
                        extra=logging_context,
                    )
                elif new_job_id is None and not max_retries_exceeded:
                    score_set.mapping_state = MappingState.failed
                    score_set.mapping_errors = {"error_message": "Encountered an internal server error during mapping"}
                    logger.error(
                        msg="After encountering an error while parsing mapped variants, another mapping job was unable to be queued. This score set will not be mapped.",
                        extra=logging_context,
                    )
                else:
                    score_set.mapping_state = MappingState.failed
                    score_set.mapping_errors = {"error_message": "Encountered an internal server error during mapping"}
                    logger.error(
                        msg="After encountering an error while parsing mapped variants, the maximum retries for this job were exceeded. This score set will not be mapped.",
                        extra=logging_context,
                    )
            finally:
                db.add(score_set)
                db.commit()
                return {"success": False, "retried": (not max_retries_exceeded and new_job_id is not None)}

    new_job_id = None
    try:
        if CLIN_GEN_SUBMISSION_ENABLED:
            new_job = await redis.enqueue_job(
                "submit_score_set_mappings_to_ldh",
                correlation_id,
                score_set.id,
            )

            if new_job:
                new_job_id = new_job.job_id

                logging_context["submit_clingen_variants_job_id"] = new_job_id
                logger.info(msg="Queued a new ClinGen submission job.", extra=logging_context)

            else:
                raise SubmissionEnqueueError()
        else:
            logger.warning(
                msg="ClinGen submission is disabled, skipped submission of mapped variants to LDH.",
                extra=logging_context,
            )

    except Exception as e:
        send_slack_error(e)
        send_slack_message(
            f"Could not submit mappings to LDH for score set {score_set.urn}. Mappings for this score set should be submitted manually."
        )
        logging_context = {**logging_context, **format_raised_exception_info_as_dict(e)}
        logger.error(
            msg="Mapped variant ClinGen submission encountered an unexpected error while attempting to enqueue a submission job. This job will not be retried.",
            extra=logging_context,
        )

        return {"success": False, "retried": False, "enqueued_job": new_job_id}

    ctx["state"][ctx["job_id"]] = logging_context.copy()
    return {"success": True, "retried": False, "enqueued_job": new_job_id}


async def variant_mapper_manager(ctx: dict, correlation_id: str, updater_id: int, attempt: int = 1) -> dict:
    logging_context = {}
    mapping_job_id = None
    mapping_job_status = None
    queued_score_set = None
    try:
        redis: ArqRedis = ctx["redis"]
        db: Session = ctx["db"]

        logging_context = setup_job_state(ctx, updater_id, None, correlation_id)
        logging_context["attempt"] = attempt
        logger.debug(msg="Variant mapping manager began execution", extra=logging_context)

        queue_length = await redis.llen(MAPPING_QUEUE_NAME)  # type: ignore
        queued_id = await redis.rpop(MAPPING_QUEUE_NAME)  # type: ignore
        logging_context["variant_mapping_queue_length"] = queue_length

        # Setup the job id cache if it does not already exist.
        if not await redis.exists(MAPPING_CURRENT_ID_NAME):
            await redis.set(MAPPING_CURRENT_ID_NAME, "")

        if not queued_id:
            logger.debug(msg="No mapping jobs exist in the queue.", extra=logging_context)
            return {"success": True, "enqueued_job": None}
        else:
            queued_id = queued_id.decode("utf-8")
            queued_score_set = db.scalars(select(ScoreSet).where(ScoreSet.id == queued_id)).one()

            logging_context["upcoming_mapping_resource"] = queued_score_set.urn
            logger.debug(msg="Found mapping job(s) still in queue.", extra=logging_context)

        mapping_job_id = await redis.get(MAPPING_CURRENT_ID_NAME)
        if mapping_job_id:
            mapping_job_id = mapping_job_id.decode("utf-8")
            mapping_job_status = (await Job(job_id=mapping_job_id, redis=redis).status()).value

        logging_context["existing_mapping_job_status"] = mapping_job_status
        logging_context["existing_mapping_job_id"] = mapping_job_id

    except Exception as e:
        send_slack_error(e)

        # Attempt to remove this item from the mapping queue.
        try:
            await redis.lrem(MAPPING_QUEUE_NAME, 1, queued_id)  # type: ignore
            logger.warning(msg="Removed un-queueable score set from the queue.", extra=logging_context)
        except Exception:
            pass

        logging_context = {**logging_context, **format_raised_exception_info_as_dict(e)}
        logger.error(msg="Variant mapper manager encountered an unexpected error during setup.", extra=logging_context)

        return {"success": False, "enqueued_job": None}

    new_job = None
    new_job_id = None
    try:
        if not mapping_job_id or mapping_job_status in (JobStatus.not_found, JobStatus.complete):
            logger.debug(msg="No mapping jobs are running, queuing a new one.", extra=logging_context)

            new_job = await redis.enqueue_job(
                "map_variants_for_score_set", correlation_id, queued_score_set.id, updater_id, attempt
            )

        if new_job:
            new_job_id = new_job.job_id

            logging_context["new_mapping_job_id"] = new_job_id
            logger.info(msg="Queued a new mapping job.", extra=logging_context)

            return {"success": True, "enqueued_job": new_job_id}

        logger.info(
            msg="A mapping job is already running, or a new job was unable to be enqueued. Deferring mapping by 5 minutes.",
            extra=logging_context,
        )

        new_job = await redis.enqueue_job(
            "variant_mapper_manager",
            correlation_id,
            updater_id,
            attempt,
            _defer_by=timedelta(minutes=5),
        )

        if new_job:
            # Ensure this score set remains in the front of the queue.
            queued_id = await redis.rpush(MAPPING_QUEUE_NAME, queued_score_set.id)  # type: ignore
            new_job_id = new_job.job_id

            logging_context["new_mapping_manager_job_id"] = new_job_id
            logger.info(msg="Deferred a new mapping manager job.", extra=logging_context)

            # Our persistent Redis queue and ARQ's execution rules ensure that even if the worker is stopped and not restarted
            # before the deferred time, these deferred jobs will still run once able.
            return {"success": True, "enqueued_job": new_job_id}

        raise MappingEnqueueError()

    except Exception as e:
        send_slack_error(e)
        logging_context = {**logging_context, **format_raised_exception_info_as_dict(e)}
        logger.error(
            msg="Variant mapper manager encountered an unexpected error while enqueing a mapping job. This job will not be retried.",
            extra=logging_context,
        )

        db.rollback()

        # We shouldn't rely on the passed score set id matching the score set we are operating upon.
        if not queued_score_set:
            return {"success": False, "enqueued_job": new_job_id}

        # Attempt to remove this item from the mapping queue.
        try:
            await redis.lrem(MAPPING_QUEUE_NAME, 1, queued_id)  # type: ignore
            logger.warning(msg="Removed un-queueable score set from the queue.", extra=logging_context)
        except Exception:
            pass

        score_set_exc = db.scalars(select(ScoreSet).where(ScoreSet.id == queued_score_set.id)).one_or_none()
        if score_set_exc:
            score_set_exc.mapping_state = MappingState.failed
            score_set_exc.mapping_errors = "Unable to queue a new mapping job or defer score set mapping."
            db.add(score_set_exc)
        db.commit()

        return {"success": False, "enqueued_job": new_job_id}


####################################################################################################
#  Materialized Views
####################################################################################################


# TODO#405: Refresh materialized views within an executor.
async def refresh_materialized_views(ctx: dict):
    logging_context = setup_job_state(ctx, None, None, None)
    logger.debug(msg="Began refresh materialized views.", extra=logging_context)
    refresh_all_mat_views(ctx["db"])
    logger.debug(msg="Done refreshing materialized views.", extra=logging_context)
    return {"success": True}


async def refresh_published_variants_view(ctx: dict, correlation_id: str):
    logging_context = setup_job_state(ctx, None, None, correlation_id)
    logger.debug(msg="Began refresh of published variants materialized view.", extra=logging_context)
    PublishedVariantsMV.refresh(ctx["db"])
    logger.debug(msg="Done refreshing of published variants materialized view.", extra=logging_context)
    return {"success": True}


####################################################################################################
#  ClinGen resource creation / linkage
####################################################################################################


async def submit_score_set_mappings_to_ldh(ctx: dict, correlation_id: str, score_set_id: int):
    logging_context = {}
    score_set = None
    text = (
        "Could not submit mappings to LDH for score set %s. Mappings for this score set should be submitted manually."
    )
    try:
        db: Session = ctx["db"]
        redis: ArqRedis = ctx["redis"]
        score_set = db.scalars(select(ScoreSet).where(ScoreSet.id == score_set_id)).one()

        logging_context = setup_job_state(ctx, None, score_set.urn, correlation_id)
        logger.info(msg="Started LDH mapped resource submission", extra=logging_context)

        submission_urn = score_set.urn
        assert submission_urn, "A valid URN is needed to submit LDH objects for this score set."

        logging_context["current_ldh_submission_resource"] = submission_urn
        logger.debug(msg="Fetched score set metadata for ldh mapped resource submission.", extra=logging_context)

    except Exception as e:
        send_slack_error(e)
        if score_set:
            send_slack_message(text=text % score_set.urn)
        else:
            send_slack_message(text=text % score_set_id)

        logging_context = {**logging_context, **format_raised_exception_info_as_dict(e)}
        logger.error(
            msg="LDH mapped resource submission encountered an unexpected error during setup. This job will not be retried.",
            extra=logging_context,
        )

        return {"success": False, "retried": False, "enqueued_job": None}

    try:
        ldh_service = ClinGenLdhService(url=LDH_SUBMISSION_ENDPOINT)
        ldh_service.authenticate()
    except Exception as e:
        send_slack_error(e)
        send_slack_message(text=text % score_set.urn)
        logging_context = {**logging_context, **format_raised_exception_info_as_dict(e)}
        logger.error(
            msg="LDH mapped resource submission encountered an unexpected error while attempting to authenticate to the LDH. This job will not be retried.",
            extra=logging_context,
        )

        return {"success": False, "retried": False, "enqueued_job": None}

    try:
        variant_objects = db.execute(
            select(Variant, MappedVariant)
            .join(MappedVariant)
            .join(ScoreSet)
            .where(ScoreSet.urn == score_set.urn)
            .where(MappedVariant.post_mapped.is_not(None))
            .where(MappedVariant.current.is_(True))
        ).all()

        if not variant_objects:
            logger.warning(
                msg="No current mapped variants with post mapped metadata were found for this score set. Skipping LDH submission.",
                extra=logging_context,
            )
            return {"success": True, "retried": False, "enqueued_job": None}

        variant_content = []
        for variant, mapped_variant in variant_objects:
            for variation in hgvs_from_mapped_variant(mapped_variant):
                variant_content.append((variation, variant, mapped_variant))

        submission_content = construct_ldh_submission(variant_content)

    except Exception as e:
        send_slack_error(e)
        send_slack_message(text=text % score_set.urn)
        logging_context = {**logging_context, **format_raised_exception_info_as_dict(e)}
        logger.error(
            msg="LDH mapped resource submission encountered an unexpected error while attempting to construct submission objects. This job will not be retried.",
            extra=logging_context,
        )

        return {"success": False, "retried": False, "enqueued_job": None}

    try:
        blocking = functools.partial(
            ldh_service.dispatch_submissions, submission_content, DEFAULT_LDH_SUBMISSION_BATCH_SIZE
        )
        loop = asyncio.get_running_loop()
        submission_successes, submission_failures = await loop.run_in_executor(ctx["pool"], blocking)

    except Exception as e:
        send_slack_error(e)
        send_slack_message(text=text % score_set.urn)
        logging_context = {**logging_context, **format_raised_exception_info_as_dict(e)}
        logger.error(
            msg="LDH mapped resource submission encountered an unexpected error while dispatching submissions. This job will not be retried.",
            extra=logging_context,
        )

        return {"success": False, "retried": False, "enqueued_job": None}

    try:
        assert not submission_failures, f"{len(submission_failures)} submissions failed to be dispatched to the LDH."
        logger.info(msg="Dispatched all variant mapping submissions to the LDH.", extra=logging_context)
    except AssertionError as e:
        send_slack_error(e)
        send_slack_message(
            text=f"{len(submission_failures)} submissions failed to be dispatched to the LDH for score set {score_set.urn}."
        )
        logging_context = {**logging_context, **format_raised_exception_info_as_dict(e)}
        logger.error(
            msg="LDH mapped resource submission failed to submit all mapping resources. This job will not be retried.",
            extra=logging_context,
        )

        return {"success": False, "retried": False, "enqueued_job": None}

    new_job_id = None
    try:
        new_job = await redis.enqueue_job(
            "link_clingen_variants",
            correlation_id,
            score_set.id,
            1,
            _defer_by=timedelta(seconds=LINKING_BACKOFF_IN_SECONDS),
        )

        if new_job:
            new_job_id = new_job.job_id

            logging_context["link_clingen_variants_job_id"] = new_job_id
            logger.info(msg="Queued a new ClinGen linking job.", extra=logging_context)

        else:
            raise LinkingEnqueueError()

    except Exception as e:
        send_slack_error(e)
        send_slack_message(text=text % score_set.urn)
        logging_context = {**logging_context, **format_raised_exception_info_as_dict(e)}
        logger.error(
            msg="LDH mapped resource submission encountered an unexpected error while attempting to enqueue a linking job. This job will not be retried.",
            extra=logging_context,
        )

        return {"success": False, "retried": False, "enqueued_job": new_job_id}

    return {"success": True, "retried": False, "enqueued_job": new_job_id}


def do_clingen_fetch(variant_urns):
    return [(variant_urn, get_clingen_variation(variant_urn)) for variant_urn in variant_urns]


async def link_clingen_variants(ctx: dict, correlation_id: str, score_set_id: int, attempt: int) -> dict:
    logging_context = {}
    score_set = None
    text = "Could not link mappings to LDH for score set %s. Mappings for this score set should be linked manually."
    try:
        db: Session = ctx["db"]
        score_set = db.scalars(select(ScoreSet).where(ScoreSet.id == score_set_id)).one()

        logging_context = setup_job_state(ctx, None, score_set.urn, correlation_id)
        logging_context["linkage_retry_threshold"] = LINKED_DATA_RETRY_THRESHOLD
        logging_context["attempt"] = attempt
        logging_context["max_attempts"] = BACKOFF_LIMIT
        logger.info(msg="Started LDH mapped resource linkage", extra=logging_context)

        submission_urn = score_set.urn
        assert submission_urn, "A valid URN is needed to link LDH objects for this score set."

        logging_context["current_ldh_linking_resource"] = submission_urn
        logger.debug(msg="Fetched score set metadata for ldh mapped resource linkage.", extra=logging_context)

    except Exception as e:
        send_slack_error(e)
        if score_set:
            send_slack_message(text=text % score_set.urn)
        else:
            send_slack_message(text=text % score_set_id)

        logging_context = {**logging_context, **format_raised_exception_info_as_dict(e)}
        logger.error(
            msg="LDH mapped resource linkage encountered an unexpected error during setup. This job will not be retried.",
            extra=logging_context,
        )

        return {"success": False, "retried": False, "enqueued_job": None}

    try:
        variant_urns = db.scalars(
            select(Variant.urn)
            .join(MappedVariant)
            .join(ScoreSet)
            .where(
                ScoreSet.urn == score_set.urn, MappedVariant.current.is_(True), MappedVariant.post_mapped.is_not(None)
            )
        ).all()
        num_variant_urns = len(variant_urns)

        logging_context["variants_to_link_ldh"] = submission_urn

        if not variant_urns:
            logger.warning(
                msg="No current mapped variants with post mapped metadata were found for this score set. Skipping LDH linkage (nothing to do).",
                extra=logging_context,
            )

            return {"success": True, "retried": False, "enqueued_job": None}

        logger.info(
            msg="Found current mapped variants with post mapped metadata for this score set. Attempting to link them to LDH submissions.",
            extra=logging_context,
        )

    except Exception as e:
        send_slack_error(e)
        send_slack_message(text=text % score_set.urn)
        logging_context = {**logging_context, **format_raised_exception_info_as_dict(e)}
        logger.error(
            msg="LDH mapped resource linkage encountered an unexpected error while attempting to build linkage urn list. This job will not be retried.",
            extra=logging_context,
        )

        return {"success": False, "retried": False, "enqueued_job": None}

    try:
        logger.info(msg="Attempting to link mapped variants to LDH submissions.", extra=logging_context)

        # TODO#372: Non-nullable variant urns.
        blocking = functools.partial(
            do_clingen_fetch,
            variant_urns,  # type: ignore
        )
        loop = asyncio.get_running_loop()
        linked_data = await loop.run_in_executor(ctx["pool"], blocking)

    except Exception as e:
        send_slack_error(e)
        send_slack_message(text=text % score_set.urn)
        logging_context = {**logging_context, **format_raised_exception_info_as_dict(e)}
        logger.error(
            msg="LDH mapped resource linkage encountered an unexpected error while attempting to link LDH submissions. This job will not be retried.",
            extra=logging_context,
        )

        return {"success": False, "retried": False, "enqueued_job": None}

    try:
        linked_allele_ids = [
            (variant_urn, clingen_allele_id_from_ldh_variation(clingen_variation))
            for variant_urn, clingen_variation in linked_data
        ]

        linkage_failures = []
        for variant_urn, ldh_variation in linked_allele_ids:
            # XXX: Should we unlink variation if it is not found? Does this constitute a failure?
            if not ldh_variation:
                logger.warning(
                    msg=f"Failed to link mapped variant {variant_urn} to LDH submission. No LDH variation found.",
                    extra=logging_context,
                )
                linkage_failures.append(variant_urn)
                continue

            mapped_variant = db.scalars(
                select(MappedVariant).join(Variant).where(Variant.urn == variant_urn, MappedVariant.current.is_(True))
            ).one_or_none()

            if not mapped_variant:
                logger.warning(
                    msg=f"Failed to link mapped variant {variant_urn} to LDH submission. No mapped variant found.",
                    extra=logging_context,
                )
                linkage_failures.append(variant_urn)
                continue

            mapped_variant.clingen_allele_id = ldh_variation
            db.add(mapped_variant)

        db.commit()

    except Exception as e:
        db.rollback()

        send_slack_error(e)
        send_slack_message(text=text % score_set.urn)
        logging_context = {**logging_context, **format_raised_exception_info_as_dict(e)}
        logger.error(
            msg="LDH mapped resource linkage encountered an unexpected error while attempting to link LDH submissions. This job will not be retried.",
            extra=logging_context,
        )

        return {"success": False, "retried": False, "enqueued_job": None}

    try:
        num_linkage_failures = len(linkage_failures)
        ratio_failed_linking = round(num_linkage_failures / num_variant_urns, 3)
        logging_context["linkage_failure_rate"] = ratio_failed_linking
        logging_context["linkage_failures"] = num_linkage_failures
        logging_context["linkage_successes"] = num_variant_urns - num_linkage_failures

        assert (
            len(linked_allele_ids) == num_variant_urns
        ), f"{num_variant_urns - len(linked_allele_ids)} appear to not have been attempted to be linked."

        if not linkage_failures:
            logger.info(
                msg="Successfully linked all mapped variants to LDH submissions.",
                extra=logging_context,
            )
            return {"success": True, "retried": False, "enqueued_job": None}

        if ratio_failed_linking < LINKED_DATA_RETRY_THRESHOLD:
            logger.warning(
                msg="Linkage failures exist, but did not exceed the retry threshold.",
                extra=logging_context,
            )
            send_slack_message(
                text=f"Failed to link {len(linkage_failures)} mapped variants to LDH submissions for score set {score_set.urn}."
                f"The retry threshold was not exceeded and this job will not be retried. URNs failed to link: {', '.join(linkage_failures)}."
            )
            return {"success": True, "retried": False, "enqueued_job": None}

    except Exception as e:
        send_slack_error(e)
        send_slack_message(text=text % score_set.urn)
        logging_context = {**logging_context, **format_raised_exception_info_as_dict(e)}
        logger.error(
            msg="LDH mapped resource linkage encountered an unexpected error while attempting to finalize linkage. This job will not be retried.",
            extra=logging_context,
        )

        return {"success": False, "retried": False, "enqueued_job": None}

    # If we reach this point, we should consider the job failed (there were failures which exceeded our retry threshold).
    new_job_id = None
    max_retries_exceeded = None
    try:
        new_job_id, max_retries_exceeded, backoff_time = await enqueue_job_with_backoff(
            ctx["redis"], "variant_mapper_manager", attempt, LINKING_BACKOFF_IN_SECONDS, correlation_id
        )

        logging_context["backoff_limit_exceeded"] = max_retries_exceeded
        logging_context["backoff_deferred_in_seconds"] = backoff_time
        logging_context["backoff_job_id"] = new_job_id

    except Exception as e:
        send_slack_error(e)
        send_slack_message(text=text % score_set.urn)
        logging_context = {**logging_context, **format_raised_exception_info_as_dict(e)}
        logger.critical(
            msg="LDH mapped resource linkage encountered an unexpected error while attempting to retry a failed linkage job. This job will not be retried.",
            extra=logging_context,
        )
    else:
        if new_job_id and not max_retries_exceeded:
            logger.info(
                msg="After a failure condition while linking mapped variants to LDH submissions, another linkage job was queued.",
                extra=logging_context,
            )
            send_slack_message(
                text=f"Failed to link {len(linkage_failures)} ({ratio_failed_linking*100}% of total mapped variants for {score_set.urn})."
                f"This job was successfully retried. This was attempt {attempt}. Retry will occur in {backoff_time} seconds. URNs failed to link: {', '.join(linkage_failures)}."
            )
        elif new_job_id is None and not max_retries_exceeded:
            logger.error(
                msg="After a failure condition while linking mapped variants to LDH submissions, another linkage job was unable to be queued.",
                extra=logging_context,
            )
            send_slack_message(
                text=f"Failed to link {len(linkage_failures)} ({ratio_failed_linking} of total mapped variants for {score_set.urn})."
                f"This job could not be retried due to an unexpected issue while attempting to enqueue another linkage job. This was attempt {attempt}. URNs failed to link: {', '.join(linkage_failures)}."
            )
        else:
            logger.error(
                msg="After a failure condition while linking mapped variants to LDH submissions, the maximum retries for this job were exceeded. The reamining linkage failures will not be retried.",
                extra=logging_context,
            )
            send_slack_message(
                text=f"Failed to link {len(linkage_failures)} ({ratio_failed_linking} of total mapped variants for {score_set.urn})."
                f"The retry threshold was exceeded and this job will not be retried. URNs failed to link: {', '.join(linkage_failures)}."
            )

    finally:
        return {
            "success": False,
            "retried": (not max_retries_exceeded and new_job_id is not None),
            "enqueued_job": new_job_id,
        }<|MERGE_RESOLUTION|>--- conflicted
+++ resolved
@@ -40,11 +40,7 @@
     create_variants,
     create_variants_data,
 )
-<<<<<<< HEAD
-from mavedb.lib.slack import send_slack_message
-=======
 from mavedb.lib.slack import send_slack_error, send_slack_message
->>>>>>> ce029bee
 from mavedb.lib.validation.dataframe.dataframe import (
     validate_and_standardize_dataframe_pair,
 )
