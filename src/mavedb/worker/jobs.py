--- conflicted
+++ resolved
@@ -1232,7 +1232,6 @@
         }
 
 
-<<<<<<< HEAD
 ########################################################################################################
 # Mapping between Mapped Metadata and UniProt IDs
 ########################################################################################################
@@ -1255,34 +1254,10 @@
             log_and_send_slack_message(msg=msg, ctx=logging_context, level=logging.WARNING)
 
             return {"success": True, "retried": False, "enqueued_jobs": []}
-=======
-####################################################################################################
-# gnomAD Variant Linkage
-####################################################################################################
-
-
-async def link_gnomad_variants(ctx: dict, correlation_id: str, score_set_id: int) -> dict:
-    logging_context = {}
-    score_set = None
-    text = "Could not link mappings to gnomAD variants for score set %s. Mappings for this score set should be linked manually."
-    try:
-        db: Session = ctx["db"]
-        score_set = db.scalars(select(ScoreSet).where(ScoreSet.id == score_set_id)).one()
-
-        logging_context = setup_job_state(ctx, None, score_set.urn, correlation_id)
-        logger.info(msg="Started gnomAD variant linkage", extra=logging_context)
-
-        submission_urn = score_set.urn
-        assert submission_urn, "A valid URN is needed to link gnomAD objects for this score set."
-
-        logging_context["current_gnomad_linking_resource"] = submission_urn
-        logger.debug(msg="Fetched score set metadata for gnomAD mapped resource linkage.", extra=logging_context)
->>>>>>> 40819360
-
+          
     except Exception as e:
         send_slack_error(e)
         if score_set:
-<<<<<<< HEAD
             msg = text % score_set.urn
         else:
             msg = text % score_set_id
@@ -1460,7 +1435,32 @@
 
     db.commit()
     return {"success": True, "retried": False, "enqueued_jobs": []}
-=======
+
+####################################################################################################
+# gnomAD Variant Linkage
+####################################################################################################
+
+
+async def link_gnomad_variants(ctx: dict, correlation_id: str, score_set_id: int) -> dict:
+    logging_context = {}
+    score_set = None
+    text = "Could not link mappings to gnomAD variants for score set %s. Mappings for this score set should be linked manually."
+    try:
+        db: Session = ctx["db"]
+        score_set = db.scalars(select(ScoreSet).where(ScoreSet.id == score_set_id)).one()
+
+        logging_context = setup_job_state(ctx, None, score_set.urn, correlation_id)
+        logger.info(msg="Started gnomAD variant linkage", extra=logging_context)
+
+        submission_urn = score_set.urn
+        assert submission_urn, "A valid URN is needed to link gnomAD objects for this score set."
+
+        logging_context["current_gnomad_linking_resource"] = submission_urn
+        logger.debug(msg="Fetched score set metadata for gnomAD mapped resource linkage.", extra=logging_context)
+
+    except Exception as e:
+        send_slack_error(e)
+        if score_set:
             send_slack_message(text=text % score_set.urn)
         else:
             send_slack_message(text=text % score_set_id)
@@ -1555,5 +1555,4 @@
         return {"success": False, "retried": False, "enqueued_job": None}
 
     logger.info(msg="Done linking gnomAD variants to mapped variants.", extra=logging_context)
-    return {"success": True, "retried": False, "enqueued_job": None}
->>>>>>> 40819360
+    return {"success": True, "retried": False, "enqueued_job": None}