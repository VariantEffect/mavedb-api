from datetime import date
from typing import TYPE_CHECKING, List, Optional

from sqlalchemy import Boolean, Column, Date, Enum, ForeignKey, Integer, String
from sqlalchemy.dialects.postgresql import JSONB
<<<<<<< HEAD
import logging
=======
from sqlalchemy.ext.associationproxy import AssociationProxy, association_proxy
from sqlalchemy.orm import Mapped, relationship
from sqlalchemy.schema import Table
>>>>>>> 65dd9cb1

import mavedb.models.score_set_publication_identifier
from mavedb.db.base import Base
from mavedb.models.contributor import Contributor
from mavedb.models.doi_identifier import DoiIdentifier
from mavedb.models.enums.mapping_state import MappingState
from mavedb.models.enums.processing_state import ProcessingState
from mavedb.models.experiment import Experiment
from mavedb.models.legacy_keyword import LegacyKeyword
from mavedb.models.license import License
from mavedb.models.publication_identifier import PublicationIdentifier
from mavedb.models.user import User

if TYPE_CHECKING:
    from mavedb.models.target_gene import TargetGene
    from mavedb.models.variant import Variant

# from .raw_read_identifier import SraIdentifier
from mavedb.lib.temp_urns import generate_temp_urn

# TODO Reformat code without removing dependencies whose use is not detected.

logger = logging.getLogger(__name__)

score_sets_contributors_association_table = Table(
    "scoreset_contributors",
    Base.metadata,
    Column("scoreset_id", ForeignKey("scoresets.id"), primary_key=True),
    Column("contributor_id", ForeignKey("contributors.id"), primary_key=True),
)


score_sets_doi_identifiers_association_table = Table(
    "scoreset_doi_identifiers",
    Base.metadata,
    Column("scoreset_id", ForeignKey("scoresets.id"), primary_key=True),
    Column("doi_identifier_id", ForeignKey("doi_identifiers.id"), primary_key=True),
)


score_sets_legacy_keywords_association_table = Table(
    "scoreset_keywords",
    Base.metadata,
    Column("scoreset_id", ForeignKey("scoresets.id"), primary_key=True),
    Column("keyword_id", ForeignKey("keywords.id"), primary_key=True),
)


score_sets_meta_analysis_score_sets_association_table = Table(
    "scoreset_meta_analysis_sources",
    Base.metadata,
    Column("source_scoreset_id", ForeignKey("scoresets.id"), primary_key=True),
    Column("meta_analysis_scoreset_id", ForeignKey("scoresets.id"), primary_key=True),
)


# score_sets_sra_identifiers_association_table = Table(
score_sets_raw_read_identifiers_association_table = Table(
    "scoreset_sra_identifiers",
    Base.metadata,
    Column("scoreset_id", ForeignKey("scoresets.id"), primary_key=True),
    Column("sra_identifier_id", ForeignKey("sra_identifiers.id"), primary_key=True),
)


class ScoreSet(Base):
    __tablename__ = "scoresets"

    id = Column(Integer, primary_key=True)

    urn = Column(String(64), default=generate_temp_urn, index=True, nullable=True, unique=True)
    title = Column(String, nullable=False)
    method_text = Column(String, nullable=False)
    abstract_text = Column(String, nullable=False)
    short_description = Column(String, nullable=False)
    extra_metadata = Column(JSONB, nullable=False)
    dataset_columns = Column(JSONB, nullable=False, default={})
    external_links = Column(JSONB, nullable=False, default={})

    normalised = Column(Boolean, nullable=False, default=False)
    private = Column(Boolean, nullable=False, default=True)
    approved = Column(Boolean, nullable=False, default=False)
    published_date = Column(Date, nullable=True)
    processing_state = Column(
        Enum(ProcessingState, create_constraint=True, length=32, native_enum=False, validate_strings=True),
        nullable=True,
    )
    processing_errors = Column(JSONB, nullable=True)
    data_usage_policy = Column(String, nullable=True)

    num_variants = Column(Integer, nullable=False, default=0)
    variants: Mapped[list["Variant"]] = relationship(back_populates="score_set", cascade="all, delete-orphan")

    mapping_state = Column(
        Enum(MappingState, create_constraint=True, length=32, native_enum=False, validate_strings=True),
        nullable=True,
    )
    mapping_errors = Column(JSONB, nullable=True)

    experiment_id = Column(Integer, ForeignKey("experiments.id"), index=True, nullable=False)
    experiment: Mapped["Experiment"] = relationship(back_populates="score_sets")

    # TODO Standardize on US or GB spelling for licenc/se.
    licence_id = Column(Integer, ForeignKey("licenses.id"), index=True, nullable=False)
    license: Mapped["License"] = relationship("License")
    superseded_score_set_id = Column("replaces_id", Integer, ForeignKey("scoresets.id"), index=True, nullable=True)
    superseded_score_set: Mapped[Optional["ScoreSet"]] = relationship(
        "ScoreSet", uselist=False, foreign_keys="ScoreSet.superseded_score_set_id", remote_side=[id]
    )
    superseding_score_set: Mapped[Optional["ScoreSet"]] = relationship(
        "ScoreSet", uselist=False, back_populates="superseded_score_set"
    )

    created_by_id = Column(Integer, ForeignKey("users.id"), index=True, nullable=True)
    created_by: Mapped["User"] = relationship("User", foreign_keys="ScoreSet.created_by_id")
    modified_by_id = Column(Integer, ForeignKey("users.id"), index=True, nullable=True)
    modified_by: Mapped["User"] = relationship("User", foreign_keys="ScoreSet.modified_by_id")
    creation_date = Column(Date, nullable=False, default=date.today)
    modification_date = Column(Date, nullable=False, default=date.today, onupdate=date.today)

    legacy_keyword_objs: Mapped[list["LegacyKeyword"]] = relationship(
        "LegacyKeyword", secondary=score_sets_legacy_keywords_association_table, backref="score_sets"
    )
    contributors: Mapped[list["Contributor"]] = relationship(
        "Contributor", secondary=score_sets_contributors_association_table, backref="score_sets"
    )
    doi_identifiers: Mapped[list["DoiIdentifier"]] = relationship(
        "DoiIdentifier", secondary=score_sets_doi_identifiers_association_table, backref="score_sets"
    )
    publication_identifier_associations: Mapped[
        list[mavedb.models.score_set_publication_identifier.ScoreSetPublicationIdentifierAssociation]
    ] = relationship(
        "ScoreSetPublicationIdentifierAssociation", back_populates="score_set", cascade="all, delete-orphan"
    )
    publication_identifiers: AssociationProxy[List[PublicationIdentifier]] = association_proxy(
        "publication_identifier_associations",
        "publication",
        creator=lambda p: mavedb.models.score_set_publication_identifier.ScoreSetPublicationIdentifierAssociation(
            publication=p, primary=p.primary
        ),
    )
    # sra_identifiers = relationship('SraIdentifier', secondary=score_sets_sra_identifiers_association_table, backref='score_sets')
    # raw_read_identifiers = relationship('RawReadIdentifier', secondary=score_sets_raw_read_identifiers_association_table,backref='score_sets')
    meta_analyzes_score_sets: Mapped[list["ScoreSet"]] = relationship(
        "ScoreSet",
        secondary=score_sets_meta_analysis_score_sets_association_table,
        primaryjoin=(score_sets_meta_analysis_score_sets_association_table.c.meta_analysis_scoreset_id == id),
        secondaryjoin=(score_sets_meta_analysis_score_sets_association_table.c.source_scoreset_id == id),
        backref="meta_analyzed_by_score_sets",
    )

    target_genes: Mapped[List["TargetGene"]] = relationship(back_populates="score_set", cascade="all, delete-orphan")
    score_ranges = Column(JSONB, nullable=True)

    # Unfortunately, we can't use association_proxy here, because in spite of what the documentation seems to imply, it
    # doesn't check for a pre-existing keyword with the same text.
    # keywords = association_proxy('keyword_objs', 'text', creator=lambda text: Keyword(text=text))

    # _updated_keywords: list[str] = None
    # _updated_doi_identifiers: list[str] = None

    @property
    def legacy_keywords(self) -> list[str]:
        # if self._updated_keywords:
        #     return self._updated_keywords
        # else:
        legacy_keyword_objs = self.legacy_keyword_objs or []  # getattr(self, 'keyword_objs', [])
        return [
            legacy_keyword_obj.text for legacy_keyword_obj in legacy_keyword_objs if legacy_keyword_obj.text is not None
        ]

    async def set_legacy_keywords(self, db, keywords: list[str]):
        self.keyword_objs = [await self._find_or_create_legacy_keyword(db, text) for text in keywords]

    # See https://gist.github.com/tachyondecay/e0fe90c074d6b6707d8f1b0b1dcc8e3a
    # @keywords.setter
    # async def set_keywords(self, db, keywords: list[str]):
    #     self._keyword_objs = [await self._find_or_create_keyword(text) for text in keywords]

    async def _find_or_create_legacy_keyword(self, db, keyword_text):
        keyword_obj = db.query(LegacyKeyword).filter(LegacyKeyword.text == keyword_text).one_or_none()
        if not keyword_obj:
            keyword_obj = LegacyKeyword(text=keyword_text)
        return keyword_obj<|MERGE_RESOLUTION|>--- conflicted
+++ resolved
@@ -3,13 +3,9 @@
 
 from sqlalchemy import Boolean, Column, Date, Enum, ForeignKey, Integer, String
 from sqlalchemy.dialects.postgresql import JSONB
-<<<<<<< HEAD
-import logging
-=======
 from sqlalchemy.ext.associationproxy import AssociationProxy, association_proxy
 from sqlalchemy.orm import Mapped, relationship
 from sqlalchemy.schema import Table
->>>>>>> 65dd9cb1
 
 import mavedb.models.score_set_publication_identifier
 from mavedb.db.base import Base
@@ -31,8 +27,6 @@
 from mavedb.lib.temp_urns import generate_temp_urn
 
 # TODO Reformat code without removing dependencies whose use is not detected.
-
-logger = logging.getLogger(__name__)
 
 score_sets_contributors_association_table = Table(
     "scoreset_contributors",
