--- conflicted
+++ resolved
@@ -2,12 +2,8 @@
 from typing import List, TYPE_CHECKING
 
 from sqlalchemy import Column, Date, Integer, String, ForeignKey
-<<<<<<< HEAD
-from sqlalchemy.orm import relationship, backref
-=======
 from sqlalchemy.orm import relationship, backref, Mapped
-from .reference_genome import ReferenceGenome
->>>>>>> 869b255c
+from .taxonomy import Taxonomy
 
 from mavedb.db.base import Base
 
@@ -21,15 +17,9 @@
     sequence_type = Column(String, nullable=False)
     sequence = Column(String, nullable=False)
     label = Column(String, nullable=True)
-<<<<<<< HEAD
     taxonomy_id = Column("taxonomy_id", Integer, ForeignKey("taxonomies.id"), nullable=True)
-    taxonomy = relationship(
+    reference : Mapped[Taxonomy] = relationship(
         "Taxonomy",
-=======
-    reference_id = Column("reference_id", Integer, ForeignKey("reference_genomes.id"), nullable=True)
-    reference : Mapped[ReferenceGenome] = relationship(
-        "ReferenceGenome",
->>>>>>> 869b255c
         backref=backref("target_sequences", single_parent=True),
     )
     creation_date = Column(Date, nullable=False, default=date.today)
