from datetime import date
from typing import Any, Collection, Dict, Optional, Sequence

from mavedb.lib.validation import keywords
from mavedb.lib.validation.exceptions import ValidationError
from mavedb.view_models import PublicationIdentifiersGetter
from mavedb.view_models.base.base import BaseModel, validator
from mavedb.view_models.doi_identifier import (
    DoiIdentifier,
    DoiIdentifierCreate,
    SavedDoiIdentifier,
)
from mavedb.view_models.keyword import Keyword, KeywordBase
from mavedb.view_models.publication_identifier import (
    PublicationIdentifier,
    PublicationIdentifierCreate,
    SavedPublicationIdentifier,
)
from mavedb.view_models.raw_read_identifier import (
    RawReadIdentifier,
    RawReadIdentifierCreate,
    SavedRawReadIdentifier,
)
from mavedb.view_models.user import SavedUser, User


class ExperimentGetter(PublicationIdentifiersGetter):
    def get(self, key: Any, default: Any = ...) -> Any:
        if key == "score_set_urns":
            score_sets = getattr(self._obj, "score_sets") or []
            return sorted([score_set.urn for score_set in score_sets if score_set.superseding_score_set is None])
        elif key == "experiment_set_urn":
            experiment_set = getattr(self._obj, "experiment_set")
            return experiment_set.urn if experiment_set is not None else None
        else:
            return super().get(key, default)


class ExperimentBase(BaseModel):
    title: str
    short_description: str
    abstract_text: Optional[str]
    method_text: Optional[str]
    extra_metadata: Optional[dict]

    @classmethod
    def from_orm(cls, obj: Any):
        try:
            obj.experiment_set_urn = obj.experiment_set.urn
        except AttributeError:
            obj.experiment_set_urn = None
        return super().from_orm(obj)


class ExperimentModify(ExperimentBase):
    abstract_text: str
    method_text: str
    keywords: Optional[Dict[str, KeywordBase]]
    doi_identifiers: Optional[list[DoiIdentifierCreate]]
    primary_publication_identifiers: Optional[list[PublicationIdentifierCreate]]
    secondary_publication_identifiers: Optional[list[PublicationIdentifierCreate]]
    raw_read_identifiers: Optional[list[RawReadIdentifierCreate]]

    @validator("primary_publication_identifiers")
    def max_one_primary_publication_identifier(cls, v):
        if isinstance(v, list):
            if len(v) > 1:
                raise ValidationError("multiple primary publication identifiers are not allowed")
        return v

    @validator("keywords")
    def validate_keywords(cls, v):
        keywords.validate_keywords(v)
        return v


class ExperimentCreate(ExperimentModify):
    experiment_set_urn: Optional[str]


class ExperimentUpdate(ExperimentModify):
    pass


# Properties shared by models stored in DB
class SavedExperiment(ExperimentBase):
    urn: str
    created_by: SavedUser
    modified_by: SavedUser
    creation_date: date
    modification_date: date
    published_date: Optional[date]
    experiment_set_urn: str
    doi_identifiers: Sequence[SavedDoiIdentifier]
    primary_publication_identifiers: Sequence[SavedPublicationIdentifier]
    secondary_publication_identifiers: Sequence[SavedPublicationIdentifier]
    raw_read_identifiers: Sequence[SavedRawReadIdentifier]
<<<<<<< HEAD
    processing_state: Optional[str]
    keywords: Optional[Dict[str, Keyword]]
=======
    keywords: list[str]
>>>>>>> e7930b7e

    class Config:
        orm_mode = True
        getter_dict = ExperimentGetter

    # Association proxy objects return an untyped _AssocitionList object.
    # Recast it into something more generic.
    @validator("secondary_publication_identifiers", "primary_publication_identifiers", pre=True)
    def publication_identifiers_validator(cls, value, values, field) -> list[PublicationIdentifier]:
        assert isinstance(value, Collection), f"{field.name} must be a collection, not {type(value)}"
        return list(value)  # Re-cast into proper list-like type


# Properties to return to non-admin clients
class Experiment(SavedExperiment):
    score_set_urns: list[str]
    processing_state: Optional[str]
    doi_identifiers: Sequence[DoiIdentifier]
    primary_publication_identifiers: Sequence[PublicationIdentifier]
    secondary_publication_identifiers: Sequence[PublicationIdentifier]
    keywords: Optional[Dict[str, Keyword]]
    raw_read_identifiers: Sequence[RawReadIdentifier]
    created_by: User
    modified_by: User


class ShortExperiment(SavedExperiment):
    score_set_urns: list[str]
    processing_state: Optional[str]


# Properties to return to admin clients
class AdminExperiment(Experiment):
    score_set_urns: list[str]
    processing_state: Optional[str]
    approved: bool


# Properties to include in a dump of all published data.
class ExperimentPublicDump(SavedExperiment):
    score_sets: "Sequence[ScoreSetPublicDump]"


from mavedb.view_models.score_set import ScoreSetPublicDump
ExperimentPublicDump.update_forward_refs()<|MERGE_RESOLUTION|>--- conflicted
+++ resolved
@@ -95,12 +95,7 @@
     primary_publication_identifiers: Sequence[SavedPublicationIdentifier]
     secondary_publication_identifiers: Sequence[SavedPublicationIdentifier]
     raw_read_identifiers: Sequence[SavedRawReadIdentifier]
-<<<<<<< HEAD
-    processing_state: Optional[str]
     keywords: Optional[Dict[str, Keyword]]
-=======
-    keywords: list[str]
->>>>>>> e7930b7e
 
     class Config:
         orm_mode = True
