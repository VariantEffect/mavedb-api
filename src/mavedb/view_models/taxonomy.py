from datetime import date
from typing import Optional

from mavedb.view_models import record_type_validator, set_record_type
from mavedb.view_models.base.base import BaseModel


class TaxonomyBase(BaseModel):
<<<<<<< HEAD
    code: int
    organism_name: Optional[str]
    common_name: Optional[str]
    rank: Optional[str]
    has_described_species_name: Optional[bool]
    article_reference: Optional[str]
    genome_id: Optional[int]
=======
    tax_id: int
    organism_name: Optional[str] = None
    common_name: Optional[str] = None
    rank: Optional[str] = None
    has_described_species_name: Optional[bool] = None
    article_reference: Optional[str] = None
    genome_identifier_id: Optional[int] = None
>>>>>>> 5783d638


class TaxonomyCreate(TaxonomyBase):
    pass


class TaxonomyUpdate(TaxonomyBase):
    pass


# Properties shared by models stored in DB
class SavedTaxonomy(TaxonomyBase):
    id: int
    record_type: str = None  # type: ignore
    url: str

    _record_type_factory = record_type_validator()(set_record_type)

    class Config:
        from_attributes = True


# Properties to return to non-admin clients
class Taxonomy(SavedTaxonomy):
    pass


# Properties to return to admin clients
class AdminTaxonomy(SavedTaxonomy):
    creation_date: date
    modification_date: date<|MERGE_RESOLUTION|>--- conflicted
+++ resolved
@@ -6,7 +6,6 @@
 
 
 class TaxonomyBase(BaseModel):
-<<<<<<< HEAD
     code: int
     organism_name: Optional[str]
     common_name: Optional[str]
@@ -14,15 +13,6 @@
     has_described_species_name: Optional[bool]
     article_reference: Optional[str]
     genome_id: Optional[int]
-=======
-    tax_id: int
-    organism_name: Optional[str] = None
-    common_name: Optional[str] = None
-    rank: Optional[str] = None
-    has_described_species_name: Optional[bool] = None
-    article_reference: Optional[str] = None
-    genome_identifier_id: Optional[int] = None
->>>>>>> 5783d638
 
 
 class TaxonomyCreate(TaxonomyBase):
