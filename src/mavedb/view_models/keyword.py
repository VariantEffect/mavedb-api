--- conflicted
+++ resolved
@@ -17,41 +17,28 @@
     """
 
     key: str
-<<<<<<< HEAD
-    label: Optional[str]
-    system: Optional[str]
-    code: Optional[str]
-    version: Optional[str]
-    special: Optional[bool]
-    description: Optional[str]
-=======
-    value: Optional[str] = None
-    vocabulary: Optional[str] = None
+    label: Optional[str] = None
+    system: Optional[str] = None
+    code: Optional[str] = None
+    version: Optional[str] = None
     special: Optional[bool] = None
     description: Optional[str] = None
->>>>>>> 9f0e5d7a
 
     @field_validator("key")
     def validate_key(cls, v: str) -> str:
         keywords.validate_keyword(v)
         return v
 
-<<<<<<< HEAD
-    @validator("code")
+    @field_validator("code")
     def validate_code(cls, value, values):
         key = values.get("key")
         label = values.get("label")
         keywords.validate_code(key, label, value)
         return value
 
-    # validator("label") blocks creating a new experiment without controlled keywords so comment it first.
-    # @validator("label")
-    # def validate_label(cls, v):
-=======
     # TODO#273: Un-commenting this block will require new experiments to contain a keyword on creation.
-    # @field_validator("value")
+    # @field_validator("label")
     # def validate_value(cls, v):
->>>>>>> 9f0e5d7a
     #     keywords.validate_keyword(v)
     #     return v
 
