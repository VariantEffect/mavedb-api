# See https://pydantic-docs.helpmanual.io/usage/postponed_annotations/#self-referencing-models
from __future__ import annotations

from datetime import date
from typing import Collection, Dict, Optional

from pydantic import root_validator

from mavedb.lib.validation import keywords, urn_re
from mavedb.lib.validation.exceptions import ValidationError
from mavedb.view_models import PublicationIdentifiersGetter
from mavedb.view_models.base.base import BaseModel, validator
from mavedb.view_models.doi_identifier import (
    DoiIdentifier,
    DoiIdentifierCreate,
    SavedDoiIdentifier,
)
from mavedb.view_models.experiment import Experiment, SavedExperiment
from mavedb.view_models.license import License, SavedLicense, ShortLicense
from mavedb.view_models.publication_identifier import (
    PublicationIdentifier,
    PublicationIdentifierCreate,
    SavedPublicationIdentifier,
)
from mavedb.view_models.target_gene import (
    SavedTargetGene,
    ShortTargetGene,
    TargetGene,
    TargetGeneCreate,
)
from mavedb.view_models.user import SavedUser, User
from mavedb.view_models.variant import VariantInDbBase


class ScoreSetBase(BaseModel):
    """Base class for score set view models."""

    title: str
    method_text: str
    abstract_text: str
    short_description: str
    extra_metadata: Optional[dict]
    data_usage_policy: Optional[str]


class ScoreSetModify(ScoreSetBase):
    keywords: Optional[list[str]]
    primary_publication_identifiers: Optional[list[PublicationIdentifierCreate]]
    publication_identifiers: Optional[list[PublicationIdentifierCreate]]
    doi_identifiers: Optional[list[DoiIdentifierCreate]]
    target_gene: TargetGeneCreate

    @validator("primary_publication_identifiers")
    def max_one_primary_publication_identifier(cls, v):
        if isinstance(v, list):
            if len(v) > 1:
                raise ValidationError("multiple primary publication identifiers are not allowed")
        return v

    @validator("keywords")
    def validate_keywords(cls, v):
        keywords.validate_keywords(v)
        return v


class ScoreSetCreate(ScoreSetModify):
    """View model for creating a new score set."""

    experiment_urn: Optional[str]
    license_id: int
    superseded_score_set_urn: Optional[str]
    meta_analyzes_score_set_urns: Optional[list[str]]

    @validator("superseded_score_set_urn")
    def validate_superseded_score_set_urn(cls, v):
        if v is None:
            pass
        else:
            if urn_re.MAVEDB_SCORE_SET_URN_RE.fullmatch(v) is None:
                if urn_re.MAVEDB_TMP_URN_RE.fullmatch(v) is None:
                    raise ValueError(f"'{v}' is not a valid score set URN")
                else:
                    raise ValueError("cannot supersede a private score set - please edit it instead")
        return v

    @validator("meta_analyzes_score_set_urns")
    def validate_score_set_urn(cls, v):
        if v is not None:
            for s in v:
                if (
                    urn_re.MAVEDB_SCORE_SET_URN_RE.fullmatch(s) is None
                    and urn_re.MAVEDB_TMP_URN_RE.fullmatch(s) is None
                ):
                    raise ValueError(f"'{s}' is not a valid score set URN")
        return v

    @validator("experiment_urn")
    def validate_experiment_urn(cls, v):
        if urn_re.MAVEDB_EXPERIMENT_URN_RE.fullmatch(v) is None and urn_re.MAVEDB_TMP_URN_RE.fullmatch(v) is None:
            raise ValueError(f"'{v}' is not a valid experiment URN")
        return v

    @root_validator
    def validate_experiment_urn_required_except_for_meta_analyses(cls, values):
<<<<<<< HEAD
        experiment_urn = values["experiment_urn"]
        meta_analyzes_score_set_urns = values["meta_analyzes_score_set_urns"]
        is_meta_analysis = not (meta_analyzes_score_set_urns is None or len(meta_analyzes_score_set_urns) == 0)
        if experiment_urn is None and not is_meta_analysis:
            raise ValidationError("experiment URN is required unless your score set is a meta-analysis")
        if experiment_urn is not None and is_meta_analysis:
            raise ValidationError("experiment URN should not be supplied when your score set is a meta-analysis")
=======
        experiment_urn = values.get("experiment_urn")
        meta_analysis_source_score_set_urns = values.get("meta_analysis_source_score_set_urns")
        is_meta_analysis = meta_analysis_source_score_set_urns is None or len(meta_analysis_source_score_set_urns) == 0
        if experiment_urn is None and is_meta_analysis:
            raise ValidationError("An experiment URN is required, unless your score set is a meta-analysis.")
        if experiment_urn is not None and not is_meta_analysis:
            raise ValidationError("An experiment URN should not be supplied when your score set is a meta-analysis.")
>>>>>>> b687c720
        return values


class ScoreSetUpdate(ScoreSetModify):
    """View model for updating a score set."""

    license_id: Optional[int]


class ShortScoreSet(BaseModel):
    """
    Score set view model containing a smaller set of properties to return in list contexts.

    Notice that this is not derived from ScoreSetBase.
    """

    urn: str
    title: str
    short_description: str
    published_date: Optional[date]
    replaces_id: Optional[int]
    num_variants: int
    experiment: Experiment
    license: ShortLicense
    creation_date: date
    modification_date: date
    target_gene: ShortTargetGene
    private: bool

    class Config:
        orm_mode = True
        arbitrary_types_allowed = True


class SavedScoreSet(ScoreSetBase):
    """Base class for score set view models representing saved records."""

    urn: str
    num_variants: int
    experiment: SavedExperiment
    license: ShortLicense
    superseded_score_set_urn: Optional[str]
    superseding_score_set_urn: Optional[str]
    meta_analyzes_score_set_urns: list[str]
    meta_analyzed_by_score_set_urns: list[str]
    doi_identifiers: list[SavedDoiIdentifier]
    primary_publication_identifiers: list[SavedPublicationIdentifier]
    secondary_publication_identifiers: list[SavedPublicationIdentifier]
    published_date: Optional[date]
    creation_date: date
    modification_date: date
    created_by: Optional[SavedUser]
    modified_by: Optional[SavedUser]
    target_gene: SavedTargetGene
    dataset_columns: Dict
    keywords: list[str]

    class Config:
        orm_mode = True
        arbitrary_types_allowed = True
        getter_dict = PublicationIdentifiersGetter

    # Association proxy objects return an untyped _AssocitionList object.
    # Recast it into something more generic.
    @validator("secondary_publication_identifiers", "primary_publication_identifiers", pre=True)
    def publication_identifiers_validator(cls, value) -> list[PublicationIdentifier]:
        assert isinstance(value, Collection), "`publication_identifiers` must be a collection"
        return list(value)  # Re-cast into proper list-like type


class ScoreSet(SavedScoreSet):
    """Score set view model containing most properties visible to non-admin users, but no variant data."""

    experiment: Experiment
    doi_identifiers: list[DoiIdentifier]
    primary_publication_identifiers: list[PublicationIdentifier]
    secondary_publication_identifiers: list[PublicationIdentifier]
    created_by: Optional[User]
    modified_by: Optional[User]
    target_gene: TargetGene
    private: bool
    # processing_state: Optional[str]


class ScoreSetWithVariants(ScoreSet):
    """
    Score set view model containing a complete set of properties visible to non-admin users, for contexts where variants
    are requested.
    """

    variants: list[VariantInDbBase]


class AdminScoreSet(ScoreSet):
    """Score set view model containing properties to return to admin clients."""

    normalised: bool
    approved: bool<|MERGE_RESOLUTION|>--- conflicted
+++ resolved
@@ -102,23 +102,13 @@
 
     @root_validator
     def validate_experiment_urn_required_except_for_meta_analyses(cls, values):
-<<<<<<< HEAD
-        experiment_urn = values["experiment_urn"]
-        meta_analyzes_score_set_urns = values["meta_analyzes_score_set_urns"]
-        is_meta_analysis = not (meta_analyzes_score_set_urns is None or len(meta_analyzes_score_set_urns) == 0)
-        if experiment_urn is None and not is_meta_analysis:
-            raise ValidationError("experiment URN is required unless your score set is a meta-analysis")
-        if experiment_urn is not None and is_meta_analysis:
-            raise ValidationError("experiment URN should not be supplied when your score set is a meta-analysis")
-=======
         experiment_urn = values.get("experiment_urn")
         meta_analysis_source_score_set_urns = values.get("meta_analysis_source_score_set_urns")
-        is_meta_analysis = meta_analysis_source_score_set_urns is None or len(meta_analysis_source_score_set_urns) == 0
+        is_meta_analysis = not (meta_analysis_source_score_set_urns is None or len(meta_analysis_source_score_set_urns) == 0)
         if experiment_urn is None and is_meta_analysis:
-            raise ValidationError("An experiment URN is required, unless your score set is a meta-analysis.")
+            raise ValidationError("experiment URN is required unless your score set is a meta-analysis")
         if experiment_urn is not None and not is_meta_analysis:
-            raise ValidationError("An experiment URN should not be supplied when your score set is a meta-analysis.")
->>>>>>> b687c720
+            raise ValidationError("experiment URN should not be supplied when your score set is a meta-analysis")
         return values
 
 
