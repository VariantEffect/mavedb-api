--- conflicted
+++ resolved
@@ -227,11 +227,7 @@
     modified_by: Optional[SavedUser]
     target_genes: Sequence[SavedTargetGene]
     dataset_columns: Dict
-<<<<<<< HEAD
-=======
     external_links: Dict[str, ExternalLink]
-    keywords: list[str]
->>>>>>> ab5ceabb
 
     class Config:
         orm_mode = True
