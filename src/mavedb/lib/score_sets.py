from typing import Optional

import numpy as np
import pandas as pd
from pandas.testing import assert_index_equal
from sqlalchemy import func, or_
from sqlalchemy.orm import aliased, contains_eager, joinedload, selectinload, Session

from mavedb.lib.array_comparison import assert_array_equal
from mavedb.lib.exceptions import ValidationError
from mavedb.lib.mave.constants import (
    HGVS_NT_COLUMN,
    HGVS_PRO_COLUMN,
    HGVS_SPLICE_COLUMN,
    VARIANT_COUNT_DATA,
    VARIANT_SCORE_DATA,
)
from mavedb.lib.mave.utils import is_csv_null
from mavedb.models.ensembl_offset import EnsemblOffset
from mavedb.models.experiment import Experiment
from mavedb.models.experiment_publication_identifier import ExperimentPublicationIdentifierAssociation
from mavedb.models.experiment_set import ExperimentSet
from mavedb.models.keyword import Keyword
from mavedb.models.publication_identifier import PublicationIdentifier
from mavedb.models.score_set_publication_identifier import ScoreSetPublicationIdentifierAssociation
from mavedb.models.refseq_offset import RefseqOffset
from mavedb.models.score_set import ScoreSet
from mavedb.models.target_accession import TargetAccession
from mavedb.models.target_gene import TargetGene
from mavedb.models.target_sequence import TargetSequence
<<<<<<< HEAD
from mavedb.models.taxonomy import Taxonomy
from mavedb.models.uniprot_offset import UniprotOffset
=======
from mavedb.models.uniprot_offset import UniprotOffset
from mavedb.models.taxonomy import Taxonomy
>>>>>>> 13878926
from mavedb.models.user import User
from mavedb.view_models.search import ScoreSetsSearch

VariantData = dict[str, Optional[dict[str, dict]]]


def search_score_sets(db: Session, owner: Optional[User], search: ScoreSetsSearch) -> list[ScoreSet]:
    query = db.query(ScoreSet)  # \
    # .filter(ScoreSet.private.is_(False))

    if owner is not None:
        query = query.filter(ScoreSet.created_by_id == owner.id)

    if search.published is not None:
        if search.published:
            query = query.filter(ScoreSet.published_date is not None)
        else:
            query = query.filter(ScoreSet.published_date is None)

    if search.text:
        lower_search_text = search.text.lower()
        query = query.filter(
            or_(
                ScoreSet.urn.contains(lower_search_text),
                ScoreSet.title.contains(lower_search_text),
                ScoreSet.short_description.contains(lower_search_text),
                ScoreSet.abstract_text.contains(lower_search_text),
                ScoreSet.target_genes.any(func.lower(TargetGene.name).contains(lower_search_text)),
                ScoreSet.target_genes.any(func.lower(TargetGene.category).contains(lower_search_text)),
                ScoreSet.keyword_objs.any(func.lower(Keyword.text).contains(lower_search_text)),
                ScoreSet.target_genes.any(
                    TargetGene.target_sequence.has(
                        TargetSequence.taxonomy.has(
                            func.lower(Taxonomy.organism_name).contains(lower_search_text)
                        )
                    )
                ),
                # TODO(#94): add UNIPROT, ENSEMBL, REFSEQ, LICENSE, plus TAX_ID if numeric
                ScoreSet.publication_identifiers.any(
                    func.lower(PublicationIdentifier.identifier).contains(lower_search_text)
                ),
                ScoreSet.publication_identifiers.any(
                    func.lower(PublicationIdentifier.abstract).contains(lower_search_text)
                ),
                ScoreSet.publication_identifiers.any(
                    func.lower(PublicationIdentifier.title).contains(lower_search_text)
                ),
                ScoreSet.publication_identifiers.any(
                    func.lower(PublicationIdentifier.publication_journal).contains(lower_search_text)
                ),
                ScoreSet.publication_identifiers.any(
                    func.jsonb_path_exists(
                        PublicationIdentifier.authors, f"""$[*].name ? (@ like_regex "{lower_search_text}" flag "i")"""
                    )
                ),
            )
        )

    if search.targets:
        query = query.filter(ScoreSet.target_genes.any(TargetGene.name.in_(search.targets)))

    if search.target_organism_names:
        query = query.filter(
<<<<<<< HEAD
            ScoreSet.target_genes.any(
=======
            ScoreSet.target_gene.target_sequence.has(
>>>>>>> 13878926
                TargetSequence.taxonomy.has(
                    func.lower(Taxonomy.organism_name).contains(search.target_organism_names))
            )
        )

    if search.target_types:
        query = query.filter(ScoreSet.target_genes.any(TargetGene.category.in_(search.target_types)))

    if search.publication_identifiers:
        query = query.filter(
            ScoreSet.publication_identifiers.any(PublicationIdentifier.identifier.in_(search.publication_identifiers))
        )

    if search.databases:
        query = query.filter(ScoreSet.publication_identifiers.any(PublicationIdentifier.db_name.in_(search.databases)))

    if search.journals:
        query = query.filter(
            ScoreSet.publication_identifiers.any(PublicationIdentifier.publication_journal.in_(search.journals))
        )

    if search.authors:
        query = query.filter(
            ScoreSet.publication_identifiers.any(
                func.jsonb_path_query_array(PublicationIdentifier.authors, "$.name").op("?|")(search.authors)
            )
        )

    if search.target_accessions:
        query = query.filter(
            ScoreSet.target_genes.any(
                TargetGene.target_accession.has(TargetAccession.accession.in_(search.target_accessions))
            )
        )

    score_sets: list[ScoreSet] = (
        query.join(ScoreSet.experiment)
        .options(
            contains_eager(ScoreSet.experiment).options(
                joinedload(Experiment.experiment_set),
                joinedload(Experiment.keyword_objs),
                joinedload(Experiment.created_by),
                joinedload(Experiment.modified_by),
                joinedload(Experiment.keyword_objs),
                joinedload(Experiment.doi_identifiers),
                joinedload(Experiment.publication_identifier_associations).joinedload(
                    ExperimentPublicationIdentifierAssociation.publication
                ),
                joinedload(Experiment.raw_read_identifiers),
                selectinload(Experiment.score_sets).options(
                    joinedload(ScoreSet.keyword_objs),
                    joinedload(ScoreSet.doi_identifiers),
                    joinedload(ScoreSet.publication_identifier_associations).joinedload(
                        ScoreSetPublicationIdentifierAssociation.publication
                    ),
                    joinedload(ScoreSet.target_genes).options(
                        joinedload(TargetGene.ensembl_offset).joinedload(EnsemblOffset.identifier),
                        joinedload(TargetGene.refseq_offset).joinedload(RefseqOffset.identifier),
                        joinedload(TargetGene.uniprot_offset).joinedload(UniprotOffset.identifier),
<<<<<<< HEAD
                        joinedload(TargetGene.target_sequence).joinedload(TargetSequence.taxonomy),
=======
                        joinedload(TargetGene.target_sequence).joinedload(TargetSequence.reference),
>>>>>>> 13878926
                        joinedload(TargetGene.target_accession),
                    ),
                ),
            ),
            joinedload(ScoreSet.keyword_objs),
            joinedload(ScoreSet.license),
            joinedload(ScoreSet.doi_identifiers),
            joinedload(ScoreSet.publication_identifier_associations).joinedload(
                ScoreSetPublicationIdentifierAssociation.publication
            ),
            joinedload(ScoreSet.target_genes).options(
                joinedload(TargetGene.ensembl_offset).joinedload(EnsemblOffset.identifier),
                joinedload(TargetGene.refseq_offset).joinedload(RefseqOffset.identifier),
                joinedload(TargetGene.uniprot_offset).joinedload(UniprotOffset.identifier),
<<<<<<< HEAD
                joinedload(TargetGene.target_sequence).joinedload(TargetSequence.taxonomy),
=======
                joinedload(TargetGene.target_sequence).joinedload(TargetSequence.reference),
>>>>>>> 13878926
                joinedload(TargetGene.target_accession),
            ),
        )
        .order_by(Experiment.title)
        .all()
    )
    if not score_sets:
        score_sets = []
    return score_sets  # filter_visible_score_sets(score_sets)


def find_meta_analyses_for_experiment_sets(db: Session, urns: list[str]) -> list[ScoreSet]:
    """
    Find all score sets that are meta-analyses for score sets from a specified collection of experiment sets.

    :param db: An active database session.
    :param urns: A list of experiment set URNS.
    :return: A score set that is a meta-analysis for score sets belonging to exactly the collection of experiment sets
      specified by urns; or None if there is no such meta-analysis.
    """
    # Ensure that URNs are not repeated in the list.
    urns = list(set(urns))

    # Find all score sets that are meta-analyses for a superset of the specified URNs and are meta-analyses for
    # exactly len(urns) score sets.
    score_set_aliases = [aliased(ScoreSet) for _ in urns]
    experiment_aliases = [aliased(Experiment) for _ in urns]
    experiment_set_aliases = [aliased(ExperimentSet) for _ in urns]
    analyzed_score_set = aliased(ScoreSet)
    analyzed_experiment = aliased(Experiment)
    analyzed_experiment_set = aliased(ExperimentSet)
    urn_filters = [
        ScoreSet.meta_analyzes_score_sets.of_type(score_set_aliases[i]).any(
            score_set_aliases[i]
            .experiment.of_type(experiment_aliases[i])
            .has(
                experiment_aliases[i]
                .experiment_set.of_type(experiment_set_aliases[i])
                .has(experiment_set_aliases[i].urn == urn)
            )
        )
        for i, urn in enumerate(urns)
    ]
    return (
        db.query(ScoreSet)
        .join(ScoreSet.meta_analyzes_score_sets.of_type(analyzed_score_set))
        .join(analyzed_score_set.experiment.of_type(analyzed_experiment))
        .join(analyzed_experiment.experiment_set.of_type(analyzed_experiment_set))
        .filter(*urn_filters)
        .group_by(ScoreSet)
        .having(func.count(func.distinct(analyzed_experiment_set.id)) == len(urns))
        .all()
    )


def find_meta_analyses_for_score_sets(db: Session, urns: list[str]) -> list[ScoreSet]:
    """
    Find all score sets that are meta-analyses for a specified collection of other score sets.

    :param db: An active database session.
    :param urns: A list of score set URNS.
    :return: A score set that is a meta-analysis for exactly the collection of score sets specified by urns; or None if
      there is no such meta-analysis.
    """
    # Ensure that URNs are not repeated in the list.
    urns = list(set(urns))

    # Find all score sets that are meta-analyses for a superset of the specified URNs and are meta-analyses for
    # exactly len(urns) score sets.
    score_set_aliases = [aliased(ScoreSet) for _ in urns]
    analyzed_score_set = aliased(ScoreSet)
    urn_filters = [
        ScoreSet.meta_analyzes_score_sets.of_type(score_set_aliases[i]).any(score_set_aliases[i].urn == urn)
        for i, urn in enumerate(urns)
    ]
    return (
        db.query(ScoreSet)
        .join(ScoreSet.meta_analyzes_score_sets.of_type(analyzed_score_set))
        .filter(*urn_filters)
        .group_by(ScoreSet)
        .having(func.count(analyzed_score_set.id) == len(urns))
        .all()
    )


def filter_visible_score_sets(items: list[ScoreSet]):
    # TODO Take the user into account.
    return filter(lambda item: not item.private, items or [])


def validate_datasets_define_same_variants(scores, counts):
    """
    Checks if two `pd.DataFrame` objects parsed from uploaded files
    define the same variants.

    Parameters
    ----------
    scores : `pd.DataFrame`
        Scores dataframe parsed from an uploaded scores file.
    counts : `pd.DataFrame`
        Scores dataframe parsed from an uploaded counts file.
    """
    # TODO First, confirm that the two dataframes have the same HGVS columns.
    try:
        if HGVS_NT_COLUMN in scores:
            assert_array_equal(
                scores[HGVS_NT_COLUMN].sort_values().values,
                counts[HGVS_NT_COLUMN].sort_values().values,
            )
        if HGVS_SPLICE_COLUMN in scores:
            assert_array_equal(
                scores[HGVS_SPLICE_COLUMN].sort_values().values,
                counts[HGVS_SPLICE_COLUMN].sort_values().values,
            )
        if HGVS_PRO_COLUMN in scores:
            assert_array_equal(
                scores[HGVS_PRO_COLUMN].sort_values().values,
                counts[HGVS_PRO_COLUMN].sort_values().values,
            )
    except AssertionError:
        raise ValidationError(
            "Your score and counts files do not define the same variants. "
            "Check that the hgvs columns in both files match."
        )


def create_variants_data(scores, counts=None, index_col=None) -> list[VariantData]:
    """
    Given two `defaultdict`s `score_map` and `count_map`, create an
    `OrderedDict` indexed by `hgvs_nt` where the keys are the attribute
    fields required to instantiate a `variant.models.Variant` instance.

    NOTE: Assumes that the dataframes are indexed by their primary columns,
    and that they define the same variants in both hgvs columns.

    Parameters
    ----------
    scores : Union[`pd.DataFrame`, str]
        Map indexed by the primary hgvs column inferred during validation.
        Map values are `dict` records where the key-pairs are column-value
        pairs inferred from the `scores` file uploaded during submission.
    counts : Union[`pd.DataFrame`, str] optional
        Map indexed by the primary hgvs column inferred during validation.
        Map values are `dict` records where the key-pairs are column-value
        pairs inferred from the `counts` file uploaded during submission.
    index_col : str
        Column to use as index, which is used when grouping rows between
        dataframes.

    Returns
    -------
    `list`
        Formatted records that can be used to create `variant.models.Variant`
        instances.
    """

    if isinstance(scores, str):
        scores = pd.read_json(scores, orient="records")
    if isinstance(counts, str):
        counts = pd.read_json(counts, orient="records")

    has_count_data = counts is not None and len(counts) > 0
    has_score_data = scores is not None and len(scores) > 0

    if index_col:
        scores.index = pd.Index(scores[index_col])
        if has_count_data:
            counts.index = pd.Index(counts[index_col])

    if not has_score_data:
        return []

    if has_count_data:
        assert_index_equal(scores.index.sort_values(), counts.index.sort_values())
        validate_datasets_define_same_variants(scores, counts)

    variants = []
    for primary_hgvs, group in scores.groupby(by=scores.index, sort=False):
        score_records = group.to_dict(orient="records")
        if has_count_data:
            count_records = counts[counts.index == primary_hgvs].to_dict(orient="records")
            assert len(score_records) == len(count_records)
        else:
            # Make duplicates to zip with self when no count data.
            count_records = [r.copy() for r in score_records]

        for sr, cr in zip(score_records, count_records):
            hgvs_nt = sr.pop(HGVS_NT_COLUMN)
            hgvs_splice = sr.pop(HGVS_SPLICE_COLUMN)
            hgvs_pro = sr.pop(HGVS_PRO_COLUMN)

            if is_csv_null(hgvs_nt) or hgvs_nt is np.NaN or hgvs_nt == "nan":
                hgvs_nt = None
            if is_csv_null(hgvs_splice) or hgvs_splice is np.NaN or hgvs_splice == "nan":
                hgvs_splice = None
            if is_csv_null(hgvs_pro) or hgvs_pro is np.NaN or hgvs_pro == "nan":
                hgvs_pro = None

            cr.pop(HGVS_NT_COLUMN)
            cr.pop(HGVS_SPLICE_COLUMN)
            cr.pop(HGVS_PRO_COLUMN)

            # JSON fields cannot store np.NaN values, so convert np.NaN to None.
            for key, value in sr.items():
                if is_csv_null(value) or value is np.NaN:
                    sr[key] = None
            if cr:
                for key, value in cr.items():
                    if is_csv_null(value) or value is np.NaN:
                        cr[key] = None

            data = {VARIANT_SCORE_DATA: sr, VARIANT_COUNT_DATA: {} if cr == sr else cr}
            variant = {
                HGVS_NT_COLUMN: hgvs_nt,
                HGVS_SPLICE_COLUMN: hgvs_splice,
                HGVS_PRO_COLUMN: hgvs_pro,
                "data": data,
            }
            variants.append(variant)

    return variants<|MERGE_RESOLUTION|>--- conflicted
+++ resolved
@@ -28,13 +28,8 @@
 from mavedb.models.target_accession import TargetAccession
 from mavedb.models.target_gene import TargetGene
 from mavedb.models.target_sequence import TargetSequence
-<<<<<<< HEAD
-from mavedb.models.taxonomy import Taxonomy
-from mavedb.models.uniprot_offset import UniprotOffset
-=======
 from mavedb.models.uniprot_offset import UniprotOffset
 from mavedb.models.taxonomy import Taxonomy
->>>>>>> 13878926
 from mavedb.models.user import User
 from mavedb.view_models.search import ScoreSetsSearch
 
@@ -98,11 +93,7 @@
 
     if search.target_organism_names:
         query = query.filter(
-<<<<<<< HEAD
-            ScoreSet.target_genes.any(
-=======
             ScoreSet.target_gene.target_sequence.has(
->>>>>>> 13878926
                 TargetSequence.taxonomy.has(
                     func.lower(Taxonomy.organism_name).contains(search.target_organism_names))
             )
@@ -162,11 +153,7 @@
                         joinedload(TargetGene.ensembl_offset).joinedload(EnsemblOffset.identifier),
                         joinedload(TargetGene.refseq_offset).joinedload(RefseqOffset.identifier),
                         joinedload(TargetGene.uniprot_offset).joinedload(UniprotOffset.identifier),
-<<<<<<< HEAD
-                        joinedload(TargetGene.target_sequence).joinedload(TargetSequence.taxonomy),
-=======
                         joinedload(TargetGene.target_sequence).joinedload(TargetSequence.reference),
->>>>>>> 13878926
                         joinedload(TargetGene.target_accession),
                     ),
                 ),
@@ -181,11 +168,7 @@
                 joinedload(TargetGene.ensembl_offset).joinedload(EnsemblOffset.identifier),
                 joinedload(TargetGene.refseq_offset).joinedload(RefseqOffset.identifier),
                 joinedload(TargetGene.uniprot_offset).joinedload(UniprotOffset.identifier),
-<<<<<<< HEAD
-                joinedload(TargetGene.target_sequence).joinedload(TargetSequence.taxonomy),
-=======
                 joinedload(TargetGene.target_sequence).joinedload(TargetSequence.reference),
->>>>>>> 13878926
                 joinedload(TargetGene.target_accession),
             ),
         )
