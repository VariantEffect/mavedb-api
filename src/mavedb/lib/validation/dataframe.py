--- conflicted
+++ resolved
@@ -413,12 +413,8 @@
     # get a list of all invalid variants
     invalid_variants = list()
     for i, s in column.items():
-<<<<<<< HEAD
-        if not s: continue
-=======
         if not s:
             continue
->>>>>>> 13878926
 
         # variants can exist on the same line separated by a space
         for variant in s.split(" "):
