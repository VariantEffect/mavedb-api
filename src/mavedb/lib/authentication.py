--- conflicted
+++ resolved
@@ -1,14 +1,8 @@
-<<<<<<< HEAD
 from dataclasses import dataclass
 import logging
 from datetime import datetime
-from typing import Optional, Union, Literal
-=======
-from datetime import datetime
-import logging
+from typing import Optional
 import os
-from typing import Optional
->>>>>>> f65ff185
 
 from fastapi import Depends, HTTPException, Request, Security, Header
 from fastapi.security import APIKeyCookie, APIKeyHeader, APIKeyQuery, HTTPAuthorizationCredentials, HTTPBearer
@@ -16,11 +10,8 @@
 from sqlalchemy.orm import Session
 
 from mavedb import deps
-<<<<<<< HEAD
 from mavedb.models.enums.user_role import UserRole
-=======
 from mavedb.lib.orcid import fetch_orcid_user_email
->>>>>>> f65ff185
 from mavedb.models.access_key import AccessKey
 from mavedb.models.user import User
 
@@ -102,15 +93,9 @@
     return access_token_header or access_token_cookie
 
 
-<<<<<<< HEAD
 async def get_current_user_data_from_api_key(
     db: Session = Depends(deps.get_db), access_token: str = Depends(get_access_token)
 ) -> Optional[UserData]:
-=======
-async def get_current_user_from_api_key(
-    db: Session = Depends(deps.get_db), access_token: str = Depends(get_access_token)
-) -> Optional[User]:
->>>>>>> f65ff185
     user = None
     roles: list[UserRole] = []
     if access_token is not None:
@@ -128,7 +113,6 @@
 
 
 async def get_current_user(
-<<<<<<< HEAD
     api_key_user_data: Optional[UserData] = Depends(get_current_user_data_from_api_key),
     token_payload: dict = Depends(JWTBearer()),
     db: Session = Depends(deps.get_db),
@@ -150,6 +134,9 @@
 
     # A new user has just connected an ORCID iD. Create the user account.
     if user is None:
+        # A new user has just connected an ORCID iD. Fetch their email address if it's visible, and create the
+        # user account.
+        email = fetch_orcid_user_email(username)
         user = User(
             username=username,
             is_active=True,
@@ -158,12 +145,14 @@
             first_name=token_payload["given_name"] if "given_name" in token_payload else "",
             last_name=token_payload["family_name"] if "family_name" in token_payload else "",
             date_joined=datetime.now(),
+            email=email,
         )
         logger.info(f"Creating new user with username {user.username}")
 
         db.add(user)
         db.commit()
         db.refresh(user)
+
     elif not user.is_active:
         return None
 
@@ -190,37 +179,4 @@
         else:
             active_roles.append(enumerated_role)
 
-    return UserData(user, active_roles)
-=======
-    api_key_user: Optional[User] = Depends(get_current_user_from_api_key),
-    token_payload: dict = Depends(JWTBearer()),
-    db: Session = Depends(deps.get_db),
-) -> Optional[User]:
-    user = api_key_user
-    if user is None and token_payload is not None:
-        username: str = token_payload["sub"]
-        if username is not None:
-            user = db.query(User).filter(User.username == username).one_or_none()
-            if user is None:
-                # A new user has just connected an ORCID iD. Fetch their email address if it's visible, and create the
-                # user account.
-                email = fetch_orcid_user_email(username)
-                user = User(
-                    username=username,
-                    is_active=True,
-                    # TODO When we decouple from the old database, change first_name and last_name to be nullable, and
-                    # stop filling them with empty strings.
-                    first_name=token_payload["given_name"] if "given_name" in token_payload else "",
-                    last_name=token_payload["family_name"] if "family_name" in token_payload else "",
-                    email=email,
-                    date_joined=datetime.now(),
-                )
-                logger.info(f"Creating new user with username {user.username}")
-                db.add(user)
-                db.commit()
-                db.refresh(user)
-            elif not user.is_active:
-                user = None
-
-    return user
->>>>>>> f65ff185
+    return UserData(user, active_roles)