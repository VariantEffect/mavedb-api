--- conflicted
+++ resolved
@@ -288,7 +288,6 @@
     item.publication_identifiers = publication_identifiers
     item.raw_read_identifiers = raw_read_identifiers
 
-<<<<<<< HEAD
     # await item.set_keywords(db, item_update.keywords)
     if item_update.keywords:
         keywords = item_update.keywords
@@ -297,11 +296,7 @@
         except Exception:
             raise HTTPException(status_code=500, detail='Invalid keywords')
 
-    item.modified_by = user
-=======
-    await item.set_keywords(db, item_update.keywords)
     item.modified_by = user_data.user
->>>>>>> e7930b7e
 
     db.add(item)
     db.commit()
