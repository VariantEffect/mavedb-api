from itertools import chain
from typing import Any, Union

import hgvs.dataproviders.uta
import bioutils.assemblies

from cdot.hgvs.dataproviders import RESTDataProvider
from fastapi import APIRouter, Depends, HTTPException
from hgvs import parser, validator
from hgvs.exceptions import HGVSDataNotAvailableError

from mavedb.deps import hgvs_data_provider

router = APIRouter(
    prefix="/api/v1/hgvs",
    tags=["hgvs"],
    responses={404: {"description": "Not found"}},
)


<<<<<<< HEAD
@router.get("/fetch/{accession}", status_code=200)
def hgvs_fetch(accession: str) -> Any:
=======
@router.get("/fetch/{accession}", status_code=200, response_model=Any)
def hgvs_fetch(accession: str, hdp: RESTDataProvider = Depends(hgvs_data_provider)) -> Any:
>>>>>>> 508024d5
    """
    List stored sequences
    """
    try:
        return hdp.seqfetcher.fetch_seq(accession)
    except HGVSDataNotAvailableError as e:
        raise HTTPException(404, str(e))


<<<<<<< HEAD
@router.post("/validate", status_code=200)
def hgvs_validate(variant: dict[str, str]) -> Any:
=======
@router.post("/validate", status_code=200, response_model=Any)
def hgvs_validate(variant: dict[str, str], hdp: RESTDataProvider = Depends(hgvs_data_provider)) -> Any:
>>>>>>> 508024d5
    """
    Validate a provided variant
    """
    hp = parser.Parser()
    variant = hp.parse(variant["variant"])

    try:
        valid = validator.Validator(hdp=hdp).validate(variant, strict=False)
    except validator.HGVSInvalidVariantError as e:
        raise HTTPException(400, str(e))
    else:
        return valid


@router.get("/assemblies", status_code=200, response_model=list[str])
def list_assemblies() -> Any:
    """
    List stored assemblies
    """
    return bioutils.assemblies.get_assembly_names()


@router.get("/grouped-assemblies", status_code=200, response_model=list[dict[str, Union[str, list[str]]]])
def list_assemblies_grouped() -> Any:
    """
    List stored assemblies in groups of major/minor versions
    """
    assemblies = list_assemblies()

    major = []
    minor = []
    for assembly in assemblies:
        if "." in assembly:
            minor.append(assembly)
        else:
            major.append(assembly)

    return [
        {"type": "Major Assembly Versions", "assemblies": major},
        {"type": "Minor Assembly Versions", "assemblies": minor},
    ]


@router.get("/{assembly}/accessions", status_code=200, response_model=list)
def list_accessions(assembly: str, hdp: RESTDataProvider = Depends(hgvs_data_provider)) -> Any:
    """
    List stored accessions
    """
    if assembly not in hdp.assembly_maps:
        raise HTTPException(404, f"Assembly '{assembly}' Not Found")

    return list(hdp.get_assembly_map(assembly_name=assembly).keys())


@router.get("/genes", status_code=200, response_model=list)
def list_genes():
    """
    List stored genes
    """
    # Even though it doesn't provide the most complete transcript pool, UTA does provide more direct
    # access to a complete list of genes which have transcript information available.
    return list(chain.from_iterable(hgvs.dataproviders.uta.connect()._fetchall("select hgnc from gene")))


@router.get("/genes/{gene}", status_code=200)
def gene_info(gene: str, hdp: RESTDataProvider = Depends(hgvs_data_provider)):
    """
    List stored gene information for a specified gene
    """
    return hdp.get_gene_info(gene)


@router.get("/transcripts/gene/{gene}", status_code=200, response_model=list)
def list_transcripts_for_gene(gene: str, hdp: RESTDataProvider = Depends(hgvs_data_provider)):
    """
    List transcripts associated with a particular gene
    """
    return set([tx_info["tx_ac"] for tx_info in hdp.get_tx_for_gene(gene)])


@router.get("/transcripts/{transcript}", status_code=200)
def transcript_info(transcript: str, hdp: RESTDataProvider = Depends(hgvs_data_provider)):
    """
    List transcript information for a particular transcript
    """
    return hdp.get_tx_identity_info(transcript)


@router.get("/transcripts/protein/{transcript}", status_code=200)
def convert_to_protein(transcript: str, hdp: RESTDataProvider = Depends(hgvs_data_provider)):
    """
    Convert a provided transcript from it's nucleotide accession identifier to its protein accession identifier
    """
    return hdp.get_pro_ac_for_tx_ac(transcript)<|MERGE_RESOLUTION|>--- conflicted
+++ resolved
@@ -18,13 +18,8 @@
 )
 
 
-<<<<<<< HEAD
-@router.get("/fetch/{accession}", status_code=200)
-def hgvs_fetch(accession: str) -> Any:
-=======
 @router.get("/fetch/{accession}", status_code=200, response_model=Any)
 def hgvs_fetch(accession: str, hdp: RESTDataProvider = Depends(hgvs_data_provider)) -> Any:
->>>>>>> 508024d5
     """
     List stored sequences
     """
@@ -34,13 +29,8 @@
         raise HTTPException(404, str(e))
 
 
-<<<<<<< HEAD
-@router.post("/validate", status_code=200)
-def hgvs_validate(variant: dict[str, str]) -> Any:
-=======
 @router.post("/validate", status_code=200, response_model=Any)
 def hgvs_validate(variant: dict[str, str], hdp: RESTDataProvider = Depends(hgvs_data_provider)) -> Any:
->>>>>>> 508024d5
     """
     Validate a provided variant
     """
