--- conflicted
+++ resolved
@@ -72,16 +72,7 @@
     return item
 
 
-<<<<<<< HEAD
-def is_null(value):
-    """Return True if a string represents a null value."""
-    value = str(value).strip().lower()
-    return null_values_re.fullmatch(value) or not value
-
-
-=======
->>>>>>> 5128edca
-router = APIRouter(prefix="/api/v1", tags=["score sets"], responses={404: {"description": "not found"}}, route_class=LoggedRoute)
+router = APIRouter(prefix="/api/v1", tags=["score sets"], responses={404: {"description": "not found"}}, route_class=LoggedRoute, route_class=LoggedRoute)
 
 
 @router.post("/score-sets/search", status_code=200, response_model=list[score_set.ShortScoreSet])
