--- conflicted
+++ resolved
@@ -66,11 +66,7 @@
 from mavedb.models.target_gene import TargetGene
 from mavedb.models.target_sequence import TargetSequence
 from mavedb.models.variant import Variant
-<<<<<<< HEAD
-from mavedb.view_models import mapped_variant, score_set, clinical_control, score_range
-=======
-from mavedb.view_models import mapped_variant, score_set, calibration, clinical_control, gnomad_variant
->>>>>>> 40819360
+from mavedb.view_models import mapped_variant, score_set, clinical_control, score_range, gnomad_variant
 from mavedb.view_models.search import ScoreSetsSearch
 
 logger = logging.getLogger(__name__)
@@ -1389,9 +1385,6 @@
     return [
         dict(zip(("db_name", "available_versions"), (db_name, db_versions)))
         for db_name, db_versions in clinical_control_options.items()
-<<<<<<< HEAD
-    ]
-=======
     ]
 
 
@@ -1459,5 +1452,4 @@
 
     save_to_logging_context({"resource_count": len(gnomad_variants_for_item)})
 
-    return gnomad_variants_for_item
->>>>>>> 40819360
+    return gnomad_variants_for_item