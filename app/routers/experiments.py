import logging

from fastapi import APIRouter, Depends, HTTPException
from fastapi.encoders import jsonable_encoder
from sqlalchemy.orm import Session
from typing import Any, Optional
from operator import attrgetter

from app import deps
from app.lib.auth import get_current_user, require_current_user
from app.lib.experiments import search_experiments as _search_experiments
from app.lib.identifiers import find_or_create_doi_identifier, find_or_create_pubmed_identifier
from app.models.experiment import Experiment
from app.models.user import User
from app.models.scoreset import Scoreset
from app.view_models import experiment, scoreset
from app.view_models.search import ExperimentsSearch

logger = logging.getLogger(__name__)

router = APIRouter(
    prefix='/api/v1',
    tags=['experiments'],
    responses={404: {'description': 'Not found'}}
)


@router.get('/experiments/', status_code=200, response_model=list[experiment.Experiment])
def list_experiments(
    *,
    editable: Optional[bool] = None,
    q: Optional[str] = None,
    db: Session = Depends(deps.get_db),
    user: User = Depends(get_current_user)
) -> list[Experiment]:
    """
    List experiments.
    """
    query = db.query(Experiment)
    if q is not None:
        if user is None:
            logger.error('USER IS NONE')
            return []
        if len(q) > 0:
            logger.error('Here')
            logger.error(user.id)
            query = query.filter(Experiment.created_by_id == user.id) # .filter(Experiment.published_date is None)
        # else:
        #     query = query.filter(Experiment.created_by_id == user.id).filter(Experiment.published_date is None)
    items = query.order_by(Experiment.urn).all()
    logger.error(len(items))
    return items


@router.post(
    '/experiments/search',
    status_code=200,
    response_model=list[experiment.ShortExperiment]
)
<<<<<<< HEAD
#Is this typo? search_experiments may be better. routers/scoresets has a same function.
=======
>>>>>>> f5de35e8
def search_experiments(
    search: ExperimentsSearch,
    db: Session = Depends(deps.get_db)
) -> Any:
    """
    Search experiments.
    """
    return _search_experiments(db, None, search)


@router.post(
    '/me/experiments/search',
    status_code=200,
    response_model=list[experiment.ShortExperiment]
)
def search_my_experiments(
    search: ExperimentsSearch,
    db: Session = Depends(deps.get_db),
    user: User = Depends(require_current_user)
) -> Any:
    """
    Search experiments created by the current user..
    """
    return _search_experiments(db, user, search)


@router.get('/experiments/{urn}', status_code=200, response_model=experiment.Experiment, responses={404: {}})
def fetch_experiment(
    *,
    urn: str,
    db: Session = Depends(deps.get_db)
) -> Experiment:
    '''
    Fetch a single experiment by URN.
    '''
    #item = db.query(Experiment).filter(Experiment.urn == urn).filter(Experiment.private.is_(False)).first()
    item = db.query(Experiment).filter(Experiment.urn == urn).first()
    if not item:
        raise HTTPException(
            status_code=404, detail=f'Experiment with URN {urn} not found'
        )
    return item

@router.get('/experiments/{urn}/associated_scoresets', status_code=200, response_model=list[scoreset.Scoreset], responses={404:{}})
def get_experiment_all_scoresets(
    *,
    urn: str,
    db: Session = Depends(deps.get_db)
) -> Any:
    '''
    Get all of scoresets for an experiment
    '''
    experiment = db.query(Experiment).filter(Experiment.urn == urn).first()
    if not experiment:
        raise HTTPException(
            status_code=404, detail=f'Experiment with URN {urn} not found'
        )
    #Only get published scoreset. Unpublished scoreset won't be shown on experiment page.
    scoreset_list = db.query(Scoreset).filter(Scoreset.experiment_id == experiment.id).filter(Scoreset.urn.contains('urn')).all()
    if not scoreset_list:
        raise HTTPException(
            status_code=404, detail=f'No associated score set'
        )
    else:
        scoreset_list.sort(key=attrgetter('urn'))
    return scoreset_list

@router.post("/experiments/", response_model=experiment.Experiment, responses={422: {}})
async def create_experiment(
    *,
    item_create: experiment.ExperimentCreate,
    db: Session = Depends(deps.get_db),
    user: User = Depends(require_current_user)
) -> Any:
    """
    Create an experiment.
    """
    if item_create is None:
        return None
    doi_identifiers = [await find_or_create_doi_identifier(db, identifier.identifier) for identifier in item_create.doi_identifiers or []]
    pubmed_identifiers = [await find_or_create_pubmed_identifier(db, identifier.identifier) for identifier in item_create.pubmed_identifiers or []]
    item = Experiment(
        **jsonable_encoder(item_create, by_alias=False, exclude=['doi_identifiers', 'keywords', 'pubmed_identifiers']),
        doi_identifiers=doi_identifiers,
        pubmed_identifiers=pubmed_identifiers,
        created_by=user,
        modified_by=user
    )
    await item.set_keywords(db, item_create.keywords)
    db.add(item)
    db.commit()
    db.refresh(item)
    return item


@router.put("/experiments/{urn}", response_model=experiment.Experiment, responses={422: {}})
async def update_experiment(
    *,
    item_update: experiment.ExperimentUpdate,
    urn: str,
    db: Session = Depends(deps.get_db),
    user: User = Depends(require_current_user)
) -> Any:
    '''
    Update an experiment.
    '''
    if item_update is None:
        return None
    #item = db.query(Experiment).filter(Experiment.urn == urn).filter(Experiment.private.is_(False)).one_or_none()
    item = db.query(Experiment).filter(Experiment.urn == urn).one_or_none()
    if item is None:
        return None

    pairs = {k: v for k, v in vars(item_update).items() if k not in ['doi_identifiers', 'keywords', 'pubmed_identifiers']}
    for var, value in pairs.items():  # vars(item_update).items():
        setattr(item, var, value) if value else None

    doi_identifiers = [await find_or_create_doi_identifier(db, identifier.identifier) for identifier in item_update.doi_identifiers or []]
    pubmed_identifiers = [await find_or_create_pubmed_identifier(db, identifier.identifier) for identifier in item_update.pubmed_identifiers or []]
    item.doi_identifiers = doi_identifiers
    item.pubmed_identifiers = pubmed_identifiers

    await item.set_keywords(db, item_update.keywords)
    item.modified_by = user

    db.add(item)
    db.commit()
    db.refresh(item)
    return item

@router.delete("/experiments/{urn}", response_model=experiment.Experiment, responses={422: {}})
async def delete_experiment(
    *,
    urn: str,
    db: Session = Depends(deps.get_db),
    user: User = Depends(require_current_user)
) -> Any:
    """
    Delete a experiment .

    Raises

    Returns
    _______
    Does not return anything
    string : HTTP code 200 successful but returning content
    or
    communitcate to client whether the operation succeeded
    204 if successful but not returning content - likely going with this
    """
    item = db.query(Experiment).filter(Experiment.urn == urn).one_or_none()
    if not item:
        raise HTTPException(
            status_code=404, detail=f'Experiment with URN {urn} not found.'
        )

    db.delete(item)
    db.commit()<|MERGE_RESOLUTION|>--- conflicted
+++ resolved
@@ -57,10 +57,6 @@
     status_code=200,
     response_model=list[experiment.ShortExperiment]
 )
-<<<<<<< HEAD
-#Is this typo? search_experiments may be better. routers/scoresets has a same function.
-=======
->>>>>>> f5de35e8
 def search_experiments(
     search: ExperimentsSearch,
     db: Session = Depends(deps.get_db)
