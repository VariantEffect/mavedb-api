--- conflicted
+++ resolved
@@ -358,10 +358,7 @@
         raise HTTPException(
             status_code=400, detail=f'The request contained no updated item.'
         )
-<<<<<<< HEAD
-=======
-
->>>>>>> 22fe1cf3
+
     #item = db.query(Scoreset).filter(Scoreset.urn == urn).filter(Scoreset.private.is_(False)).one_or_none()
     item = db.query(Scoreset).filter(Scoreset.urn == urn).one_or_none()
     if not item:
@@ -369,13 +366,6 @@
             status_code=404, detail=f'Scoreset with URN {urn} not found.'
         )
     # TODO Ensure that the current user has edit rights for this scoreset.
-<<<<<<< HEAD
-    print(item_update.short_description)
-    for var, value in vars(item_update).items():
-        print(var)
-        print(value)
-        setattr(item, var, value) if value else None
-=======
 
     if item.private is True:
         for var, value in vars(item_update).items():
@@ -423,7 +413,6 @@
             if var not in ["keywords", 'doi_identifiers', 'experiment_urn', 'pubmed_identifiers', 'target_gene']:
                 setattr(item, var, value) if value else None
 
->>>>>>> 22fe1cf3
     db.add(item)
 
     db.commit()
