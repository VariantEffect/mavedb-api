--- conflicted
+++ resolved
@@ -354,27 +354,19 @@
     """
     Update a scoreset.
     """
-<<<<<<< HEAD
-    if item_update is None:
-        return None
+    if not item_update:
+        raise HTTPException(
+            status_code=400, detail=f'The request contained no updated item.'
+        )
+
     #item = db.query(Scoreset).filter(Scoreset.urn == urn).filter(Scoreset.private.is_(False)).one_or_none()
     item = db.query(Scoreset).filter(Scoreset.urn == urn).one_or_none()
-    if item is None:
-        return None
-=======
-    if not item_update:
-        raise HTTPException(
-            status_code=400, detail=f'The request contained no updated item.'
-        )
-
-    item = db.query(Scoreset).filter(Scoreset.urn == urn).filter(Scoreset.private.is_(False)).one_or_none()
     if not item:
         raise HTTPException(
             status_code=404, detail=f'Scoreset with URN {urn} not found.'
         )
     # TODO Ensure that the current user has edit rights for this scoreset.
 
->>>>>>> 40d6deb7
     for var, value in vars(item_update).items():
         setattr(item, var, value) if value else None
     db.add(item)
