--- conflicted
+++ resolved
@@ -17,11 +17,7 @@
 from mavedb.models.experiment_set import ExperimentSet as ExperimentSetDbModel
 from mavedb.models.score_set import ScoreSet as ScoreSetDbModel
 import pytest
-<<<<<<< HEAD
 from tests.helpers.util import change_ownership, create_experiment, create_score_set, create_score_set_with_variants
-=======
-from tests.helpers.util import change_ownership, create_experiment, create_seq_score_set_with_variants
->>>>>>> 16d8d248
 
 import requests
 import requests_mock
@@ -166,43 +162,6 @@
     assert "field required" in response_data["detail"][0]["msg"]
 
 
-<<<<<<< HEAD
-def test_create_experiment_with_new_primary_pubmed_publication(client, setup_router_db, requests_mock):
-    # minimal xml to pass validation
-    requests_mock.post(
-        "https://eutils.ncbi.nlm.nih.gov/entrez/eutils/efetch.fcgi",
-        text="""<?xml version="1.0"?>
-            <PubmedArticleSet>
-              <PubmedArticle>
-                <MedlineCitation>
-                  <PMID Version="1">20711194</PMID>
-                  <Article>
-                    <Journal>
-                      <Title>test</Title>
-                      <JournalIssue>
-                        <PubDate>
-                          <Year>1999</Year>
-                        </PubDate>
-                      </JournalIssue>
-                    </Journal>
-                    <Abstract>
-                      <AbstractText>test</AbstractText>
-                    </Abstract>
-                  </Article>
-                </MedlineCitation>
-                <PubmedData>
-                  <ArticleIdList>
-                    <ArticleId IdType="doi">test</ArticleId>
-                  </ArticleIdList>
-                </PubmedData>
-              </PubmedArticle>
-            </PubmedArticleSet>
-        """,
-    )
-
-    # code checks that this isn't also a valid bioxriv ID, so we return nothing
-    requests_mock.get("https://api.biorxiv.org/details/medrxiv/10.1101/20711194/na/json", json={"collection": []})
-=======
 @pytest.mark.parametrize(
     "mock_publication_fetch",
     [({"dbName": "PubMed", "identifier": f"{TEST_PUBMED_IDENTIFIER}"})],
@@ -211,7 +170,6 @@
 def test_create_experiment_with_new_primary_pubmed_publication(client, setup_router_db, mock_publication_fetch):
     mocked_publication = mock_publication_fetch
     response_data = create_experiment(client, {"primaryPublicationIdentifiers": [mocked_publication]})
->>>>>>> 16d8d248
 
     assert len(response_data["primaryPublicationIdentifiers"]) == 1
     assert sorted(response_data["primaryPublicationIdentifiers"][0]) == sorted(
@@ -232,36 +190,6 @@
     # TODO: add separate tests for generating the publication url and referenceHtml
 
 
-<<<<<<< HEAD
-def test_create_experiment_with_new_primary_biorxiv_publication(client, setup_router_db, requests_mock):
-    requests_mock.get(
-        "https://api.biorxiv.org/details/medrxiv/10.1101/2021.06.21.21259225/na/json",
-        json={
-            "collection": [
-                {
-                    "title": "test1",
-                    "doi": "test2",
-                    "category": "test3",
-                    "authors": "test4; test5",
-                    "author_corresponding": "test6",
-                    "author_corresponding_institution": "test7",
-                    "date": "1999-12-31",
-                    "version": "test8",
-                    "type": "test9",
-                    "license": "test10",
-                    "jatsxml": "test11",
-                    "abstract": "test12",
-                    "published": "test13",
-                    "server": "test14",
-                }
-            ]
-        },
-    )
-
-    response_data = create_experiment(
-        client, {"primaryPublicationIdentifiers": [{"identifier": "2021.06.21.21259225"}]}
-    )
-=======
 @pytest.mark.parametrize(
     "mock_publication_fetch",
     [
@@ -273,7 +201,6 @@
 def test_create_experiment_with_new_primary_preprint_publication(client, setup_router_db, mock_publication_fetch):
     mocked_publication = mock_publication_fetch
     response_data = create_experiment(client, {"primaryPublicationIdentifiers": [mocked_publication]})
->>>>>>> 16d8d248
 
     assert len(response_data["primaryPublicationIdentifiers"]) == 1
     assert sorted(response_data["primaryPublicationIdentifiers"][0]) == sorted(
@@ -294,16 +221,7 @@
     # TODO: add separate tests for generating the publication url and referenceHtml
 
 
-<<<<<<< HEAD
-def test_create_experiment_biorxiv_not_found(client, setup_router_db):
-    with requests_mock.mock() as m:
-        m.get(
-            "https://api.biorxiv.org/details/medrxiv/10.1101/2021.06.22.21259225/na/json",
-            json={"messages": [{"status": "no posts found"}], "collection": []},
-        )
-        payload = deepcopy(TEST_MINIMAL_EXPERIMENT)
-        payload["primaryPublicationIdentifiers"] = [{"identifier": "2021.06.22.21259225"}]
-=======
+
 @pytest.mark.parametrize(
     "db_name, identifier", [("biorxiv", TEST_BIORXIV_IDENTIFIER), ("medrxiv", TEST_MEDRXIV_IDENTIFIER)]
 )
@@ -315,7 +233,6 @@
         )
         payload = deepcopy(TEST_MINIMAL_EXPERIMENT)
         payload["primaryPublicationIdentifiers"] = [{"identifier": f"{identifier}"}]
->>>>>>> 16d8d248
         r = client.post("/api/v1/experiments/", json=payload)
 
         assert m.called
@@ -323,16 +240,6 @@
         assert r.status_code == 404
 
 
-<<<<<<< HEAD
-def test_create_experiment_biorxiv_timeout(client, setup_router_db):
-    with requests_mock.mock() as m:
-        m.get(
-            "https://api.biorxiv.org/details/medrxiv/10.1101/2021.06.21.21259225/na/json",
-            exc=requests.exceptions.ConnectTimeout,
-        )
-        payload = deepcopy(TEST_MINIMAL_EXPERIMENT)
-        payload["primaryPublicationIdentifiers"] = [{"identifier": "2021.06.21.21259225"}]
-=======
 @pytest.mark.parametrize(
     "db_name, identifier", [("biorxiv", TEST_BIORXIV_IDENTIFIER), ("medrxiv", TEST_MEDRXIV_IDENTIFIER)]
 )
@@ -344,20 +251,12 @@
         )
         payload = deepcopy(TEST_MINIMAL_EXPERIMENT)
         payload["primaryPublicationIdentifiers"] = [{"identifier": f"{identifier}"}]
->>>>>>> 16d8d248
         r = client.post("/api/v1/experiments/", json=payload)
 
         assert m.called
         assert r.status_code == 504
 
 
-<<<<<<< HEAD
-def test_create_experiment_biorxiv_unavailable(client, setup_router_db):
-    with requests_mock.mock() as m:
-        m.get("https://api.biorxiv.org/details/medrxiv/10.1101/2021.06.21.21259225/na/json", status_code=503)
-        payload = deepcopy(TEST_MINIMAL_EXPERIMENT)
-        payload["primaryPublicationIdentifiers"] = [{"identifier": "2021.06.21.21259225"}]
-=======
 @pytest.mark.parametrize(
     "db_name, identifier", [("biorxiv", TEST_BIORXIV_IDENTIFIER), ("medrxiv", TEST_MEDRXIV_IDENTIFIER)]
 )
@@ -366,7 +265,6 @@
         m.get(f"https://api.biorxiv.org/details/{db_name}/10.1101/{identifier}/na/json", status_code=503)
         payload = deepcopy(TEST_MINIMAL_EXPERIMENT)
         payload["primaryPublicationIdentifiers"] = [{"identifier": f"{identifier}"}]
->>>>>>> 16d8d248
         r = client.post("/api/v1/experiments/", json=payload)
 
         assert m.called
@@ -434,7 +332,6 @@
     response = client.post("/api/v1/me/experiments/search", json=search_payload)
     assert response.status_code == 200
     assert response.json()[0]["title"] == experiment["title"]
-<<<<<<< HEAD
 
 
 def test_search_score_sets_for_experiments(session, client, setup_router_db, data_files):
@@ -468,8 +365,6 @@
     assert set(score_set["urn"] for score_set in response.json()) == set(
         (published_score_set["urn"], score_set_unpub["urn"])
     )
-=======
->>>>>>> 16d8d248
 
 
 def test_search_their_experiments(session, client, setup_router_db):
