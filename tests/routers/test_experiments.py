import re
from copy import deepcopy
from datetime import date

import jsonschema
import pytest
import requests
import requests_mock

from mavedb.lib.validation.urn_re import MAVEDB_TMP_URN_RE
from mavedb.models.experiment import Experiment as ExperimentDbModel
from mavedb.models.experiment_set import ExperimentSet as ExperimentSetDbModel
from mavedb.view_models.experiment import Experiment, ExperimentCreate
from tests.helpers.util import (
    change_ownership,
    create_experiment,
    create_seq_score_set_with_variants,
)
from tests.helpers.constants import (
    EXTRA_USER,
    TEST_BIORXIV_IDENTIFIER,
    TEST_MEDRXIV_IDENTIFIER,
    TEST_MINIMAL_EXPERIMENT,
    TEST_MINIMAL_EXPERIMENT_RESPONSE,
    TEST_PUBMED_IDENTIFIER,
)
<<<<<<< HEAD
from mavedb.view_models.experiment import Experiment, ExperimentCreate
from mavedb.models.experiment import Experiment as ExperimentDbModel
from mavedb.models.experiment_set import ExperimentSet as ExperimentSetDbModel
from mavedb.models.score_set import ScoreSet as ScoreSetDbModel
import pytest
from tests.helpers.util import (
    change_ownership,
    create_experiment,
    create_seq_score_set,
    create_seq_score_set_with_variants,
)

import requests
import requests_mock
=======
>>>>>>> 04018b8c


def test_test_minimal_experiment_is_valid():
    jsonschema.validate(instance=TEST_MINIMAL_EXPERIMENT, schema=ExperimentCreate.schema())


def test_create_minimal_experiment(client, setup_router_db):
    response = client.post("/api/v1/experiments/", json=TEST_MINIMAL_EXPERIMENT)
    assert response.status_code == 200
    response_data = response.json()
    jsonschema.validate(instance=response_data, schema=Experiment.schema())
    assert isinstance(MAVEDB_TMP_URN_RE.fullmatch(response_data["urn"]), re.Match)
    assert isinstance(MAVEDB_TMP_URN_RE.fullmatch(response_data["experimentSetUrn"]), re.Match)
    expected_response = deepcopy(TEST_MINIMAL_EXPERIMENT_RESPONSE)
    expected_response.update({"urn": response_data["urn"], "experimentSetUrn": response_data["experimentSetUrn"]})
    assert sorted(expected_response.keys()) == sorted(response_data.keys())
    for key in expected_response:
        assert (key, expected_response[key]) == (key, response_data[key])


@pytest.mark.parametrize(
    "test_field,test_value",
    [
        ("urn", "tmp:33df10c9-78b3-4e04-bafb-2446078573d7"),
        ("numScoreSets", 2),
        ("createdBy", {"firstName": "Sneaky", "lastName": "User", "orcidId": "0000-9999-9999-0000"}),
        ("modifiedBy", {"firstName": "Sneaky", "lastName": "User", "orcidId": "0000-9999-9999-0000"}),
        ("creationDate", date(2020, 4, 1).isoformat()),
        ("modificationDate", date(2020, 4, 1).isoformat()),
        ("publishedDate", date(2020, 4, 1).isoformat()),
    ],
)
def test_cannot_create_special_fields(client, setup_router_db, test_field, test_value):
    response_data = create_experiment(client, {test_field: test_value})
    if test_field in response_data:
        assert (test_field, response_data[test_field]) != (test_field, test_value)


@pytest.mark.parametrize(
    "test_field,test_value",
    [
        ("createdBy", {"firstName": "Sneaky", "lastName": "User", "orcidId": "0000-9999-9999-0000"}),
        ("modifiedBy", {"firstName": "Sneaky", "lastName": "User", "orcidId": "0000-9999-9999-0000"}),
        ("creationDate", date(2020, 4, 1).isoformat()),
        ("modificationDate", date(2020, 4, 1).isoformat()),
        ("publishedDate", date(2020, 4, 1).isoformat()),
    ],
)
def test_cannot_edit_special_fields(client, setup_router_db, test_field, test_value):
    experiment = create_experiment(client)
    response_data = create_experiment(client, {test_field: test_value, "urn": experiment["urn"]})
    if test_field in response_data:
        assert (test_field, response_data[test_field]) != (test_field, test_value)


def test_cannot_assign_to_missing_experiment_set(client, setup_router_db):
    experiment_set_urn = "tmp:33df10c9-78b3-4e04-bafb-2446078573d7"
    experiment_post_payload = deepcopy(TEST_MINIMAL_EXPERIMENT)
    experiment_post_payload.update({"experimentSetUrn": experiment_set_urn})
    response = client.post("/api/v1/experiments/", json=experiment_post_payload)
    assert response.status_code == 404
    response_data = response.json()
    assert f"experiment set with URN '{experiment_set_urn}' not found" in response_data["detail"]


def test_cannot_assign_to_other_user_private_experiment_set(session, client, setup_router_db):
    experiment = create_experiment(client)
    change_ownership(session, experiment["urn"], ExperimentDbModel)
    change_ownership(session, experiment["experimentSetUrn"], ExperimentSetDbModel)
    experiment_post_payload = deepcopy(TEST_MINIMAL_EXPERIMENT)
    experiment_post_payload.update({"experimentSetUrn": experiment["experimentSetUrn"]})
    response = client.post("/api/v1/experiments/", json=experiment_post_payload)
    assert response.status_code == 404
    response_data = response.json()
    assert f"experiment set with URN '{experiment['experimentSetUrn']}' not found" in response_data["detail"]


def test_can_assign_to_own_public_experiment_set(session, data_provider, client, setup_router_db, data_files):
    experiment = create_experiment(client)
    score_set = create_seq_score_set_with_variants(
        client, session, data_provider, experiment["urn"], data_files / "scores.csv"
    )
    published_score_set = client.post(f"/api/v1/score-sets/{score_set['urn']}/publish").json()
    response_data = create_experiment(
        client,
        {"experimentSetUrn": published_score_set["experiment"]["experimentSetUrn"], "title": "Second Experiment"},
    )
    assert response_data["experimentSetUrn"] == published_score_set["experiment"]["experimentSetUrn"]
    assert response_data["title"] == "Second Experiment"


def test_cannot_assign_to_other_user_public_experiment_set(session, data_provider, client, setup_router_db, data_files):
    experiment = create_experiment(client)
    score_set = create_seq_score_set_with_variants(
        client, session, data_provider, experiment["urn"], data_files / "scores.csv"
    )
    published_score_set = client.post(f"/api/v1/score-sets/{score_set['urn']}/publish").json()
    published_experiment_set_urn = published_score_set["experiment"]["experimentSetUrn"]
    change_ownership(session, published_experiment_set_urn, ExperimentSetDbModel)
    experiment_post_payload = deepcopy(TEST_MINIMAL_EXPERIMENT)
    experiment_post_payload.update({"experimentSetUrn": published_experiment_set_urn, "title": "Second Experiment"})
    response = client.post("/api/v1/experiments/", json=experiment_post_payload)
    assert response.status_code == 403
    response_data = response.json()
    assert f"insufficient permissions for URN '{published_experiment_set_urn}'" in response_data["detail"]


def test_edit_preserves_optional_metadata(client, setup_router_db):
    pass


@pytest.mark.parametrize(
    "test_field,test_value",
    [
        ("title", "Edited Title"),
        ("shortDescription", "Edited Short Description"),
        ("abstractText", "Edited Abstract"),
        ("methodText", "Edited Methods"),
    ],
)
def test_can_edit_private_experiment(client, setup_router_db, test_field, test_value):
    experiment = create_experiment(client)
    response_data = create_experiment(client, {test_field: test_value, "urn": experiment["urn"]})
    jsonschema.validate(instance=response_data, schema=Experiment.schema())
    assert (test_field, response_data[test_field]) == (test_field, test_value)


def test_can_edit_published_experiment(client, setup_router_db):
    pass


def test_cannot_edit_unowned_experiment(client, setup_router_db):
    pass


@pytest.mark.parametrize("test_field", ["title", "shortDescription", "abstractText", "methodText"])
def test_required_fields(client, setup_router_db, test_field):
    experiment_post_payload = deepcopy(TEST_MINIMAL_EXPERIMENT)
    del experiment_post_payload[test_field]
    response = client.post("/api/v1/experiments/", json=experiment_post_payload)
    response_data = response.json()
    assert response.status_code == 422
    assert "field required" in response_data["detail"][0]["msg"]


@pytest.mark.parametrize(
    "mock_publication_fetch",
    [({"dbName": "PubMed", "identifier": f"{TEST_PUBMED_IDENTIFIER}"})],
    indirect=["mock_publication_fetch"],
)
def test_create_experiment_with_new_primary_pubmed_publication(client, setup_router_db, mock_publication_fetch):
    mocked_publication = mock_publication_fetch
    response_data = create_experiment(client, {"primaryPublicationIdentifiers": [mocked_publication]})

    assert len(response_data["primaryPublicationIdentifiers"]) == 1
    assert sorted(response_data["primaryPublicationIdentifiers"][0]) == sorted(
        [
            "abstract",
            "id",
            "authors",
            "dbName",
            "identifier",
            "title",
            "url",
            "referenceHtml",
            "publicationDoi",
            "publicationYear",
            "publicationJournal",
        ]
    )
    # TODO: add separate tests for generating the publication url and referenceHtml


@pytest.mark.parametrize(
    "mock_publication_fetch",
    [
        ({"dbName": "bioRxiv", "identifier": f"{TEST_BIORXIV_IDENTIFIER}"}),
        ({"dbName": "medRxiv", "identifier": f"{TEST_MEDRXIV_IDENTIFIER}"}),
    ],
    indirect=["mock_publication_fetch"],
)
def test_create_experiment_with_new_primary_preprint_publication(client, setup_router_db, mock_publication_fetch):
    mocked_publication = mock_publication_fetch
    response_data = create_experiment(client, {"primaryPublicationIdentifiers": [mocked_publication]})

    assert len(response_data["primaryPublicationIdentifiers"]) == 1
    assert sorted(response_data["primaryPublicationIdentifiers"][0]) == sorted(
        [
            "abstract",
            "id",
            "authors",
            "dbName",
            "identifier",
            "title",
            "url",
            "referenceHtml",
            "preprintDoi",
            "preprintDate",
            "publicationJournal",
        ]
    )
    # TODO: add separate tests for generating the publication url and referenceHtml


@pytest.mark.parametrize(
    "db_name, identifier", [("biorxiv", TEST_BIORXIV_IDENTIFIER), ("medrxiv", TEST_MEDRXIV_IDENTIFIER)]
)
def test_create_experiment_rxiv_not_found(client, setup_router_db, db_name, identifier):
    with requests_mock.mock() as m:
        m.get(
            f"https://api.biorxiv.org/details/{db_name}/10.1101/{identifier}/na/json",
            json={"messages": [{"status": "no posts found"}], "collection": []},
        )
        payload = deepcopy(TEST_MINIMAL_EXPERIMENT)
        payload["primaryPublicationIdentifiers"] = [{"identifier": f"{identifier}"}]
        r = client.post("/api/v1/experiments/", json=payload)

        assert m.called

        assert r.status_code == 404


@pytest.mark.parametrize(
    "db_name, identifier", [("biorxiv", TEST_BIORXIV_IDENTIFIER), ("medrxiv", TEST_MEDRXIV_IDENTIFIER)]
)
def test_create_experiment_rxiv_timeout(client, setup_router_db, db_name, identifier):
    with requests_mock.mock() as m:
        m.get(
            f"https://api.biorxiv.org/details/{db_name}/10.1101/{identifier}/na/json",
            exc=requests.exceptions.ConnectTimeout,
        )
        payload = deepcopy(TEST_MINIMAL_EXPERIMENT)
        payload["primaryPublicationIdentifiers"] = [{"identifier": f"{identifier}"}]
        r = client.post("/api/v1/experiments/", json=payload)

        assert m.called
        assert r.status_code == 504


@pytest.mark.parametrize(
    "db_name, identifier", [("biorxiv", TEST_BIORXIV_IDENTIFIER), ("medrxiv", TEST_MEDRXIV_IDENTIFIER)]
)
def test_create_experiment_rxiv_unavailable(client, setup_router_db, db_name, identifier):
    with requests_mock.mock() as m:
        m.get(f"https://api.biorxiv.org/details/{db_name}/10.1101/{identifier}/na/json", status_code=503)
        payload = deepcopy(TEST_MINIMAL_EXPERIMENT)
        payload["primaryPublicationIdentifiers"] = [{"identifier": f"{identifier}"}]
        r = client.post("/api/v1/experiments/", json=payload)

        assert m.called
        assert r.status_code == 502


def test_create_experiment_with_invalid_doi(client, setup_router_db):
    experiment_post_payload = deepcopy(TEST_MINIMAL_EXPERIMENT)
    experiment_post_payload.update({"doiIdentifiers": [{"identifier": "20711194"}]})
    response = client.post("/api/v1/experiments/", json=experiment_post_payload)
    assert response.status_code == 422
    response_data = response.json()
    assert (
        f"'{experiment_post_payload['doiIdentifiers'][0]['identifier']}' is not a valid DOI identifier"
        in response_data["detail"][0]["msg"]
    )


def test_create_experiment_with_invalid_primary_publication(client, setup_router_db):
    experiment_post_payload = deepcopy(TEST_MINIMAL_EXPERIMENT)
    experiment_post_payload.update({"primaryPublicationIdentifiers": [{"identifier": "abcdefg"}]})
    response = client.post("/api/v1/experiments/", json=experiment_post_payload)
    assert response.status_code == 422
    response_data = response.json()
    assert (
        f"'{experiment_post_payload['primaryPublicationIdentifiers'][0]['identifier']}' is not a valid PubMed, bioRxiv, or medRxiv identifier"
        in response_data["detail"][0]["msg"]
    )


def test_get_own_private_experiment(client, setup_router_db):
    experiment = create_experiment(client)
    expected_response = deepcopy(TEST_MINIMAL_EXPERIMENT_RESPONSE)
    expected_response.update({"urn": experiment["urn"], "experimentSetUrn": experiment["experimentSetUrn"]})
    response = client.get(f"/api/v1/experiments/{experiment['urn']}")
    assert response.status_code == 200
    response_data = response.json()
    jsonschema.validate(instance=response_data, schema=Experiment.schema())
    assert sorted(expected_response.keys()) == sorted(response_data.keys())
    for key in expected_response:
        assert (key, expected_response[key]) == (key, response_data[key])


def test_cannot_get_other_user_private_experiment(session, client, setup_router_db):
    experiment = create_experiment(client)
    change_ownership(session, experiment["urn"], ExperimentDbModel)
    change_ownership(session, experiment["experimentSetUrn"], ExperimentSetDbModel)
    response = client.get(f"/api/v1/experiments/{experiment['urn']}")
    assert response.status_code == 404
    response_data = response.json()
    assert f"experiment with URN '{experiment['urn']}' not found" in response_data["detail"]


def test_search_experiments(session, client, setup_router_db):
    experiment = create_experiment(client)
    search_payload = {"text": experiment["shortDescription"]}
    response = client.post("/api/v1/experiments/search", json=search_payload)
    assert response.status_code == 200
    assert response.json()[0]["title"] == experiment["title"]


def test_search_my_experiments(session, client, setup_router_db):
    experiment = create_experiment(client)
    search_payload = {"text": experiment["shortDescription"]}
    response = client.post("/api/v1/me/experiments/search", json=search_payload)
    assert response.status_code == 200
    assert response.json()[0]["title"] == experiment["title"]


def test_search_score_sets_for_experiments(session, client, setup_router_db, data_files):
    experiment = create_experiment(client)
    score_set_pub = create_seq_score_set_with_variants(client, experiment["urn"], data_files / "scores.csv")
    # make the unpublished score set owned by some other user. This shouldn't appear in the results.
    score_set_unpub = create_seq_score_set(client, experiment["urn"], update={"title": "Unpublished Score Set"})
    published_score_set = client.post(f"/api/v1/score-sets/{score_set_pub['urn']}/publish").json()
    change_ownership(session, score_set_unpub["urn"], ScoreSetDbModel)

    # On score set publication, the experiment will get a new urn
    experiment_urn = published_score_set["experiment"]["urn"]
    response = client.get(f"/api/v1/experiments/{experiment_urn}/score-sets")
    assert response.status_code == 200
    assert len(response.json()) == 1
    assert response.json()[0]["urn"] == published_score_set["urn"]


def test_search_score_sets_for_my_experiments(session, client, setup_router_db, data_files):
    experiment = create_experiment(client)
    score_set_pub = create_seq_score_set_with_variants(client, experiment["urn"], data_files / "scores.csv")
    # The unpublished score set is for the current user, so it should show up in results.
    score_set_unpub = create_seq_score_set(client, experiment["urn"], update={"title": "Unpublished Score Set"})
    published_score_set = client.post(f"/api/v1/score-sets/{score_set_pub['urn']}/publish").json()

    # On score set publication, the experiment will get a new urn
    experiment_urn = published_score_set["experiment"]["urn"]
    response = client.get(f"/api/v1/experiments/{experiment_urn}/score-sets")
    assert response.status_code == 200
    assert len(response.json()) == 2
    assert set(score_set["urn"] for score_set in response.json()) == set(
        (published_score_set["urn"], score_set_unpub["urn"])
    )


def test_search_their_experiments(session, client, setup_router_db):
    experiment = create_experiment(client)
    change_ownership(session, experiment["urn"], ExperimentDbModel)
    change_ownership(session, experiment["experimentSetUrn"], ExperimentSetDbModel)
    search_payload = {"text": experiment["shortDescription"]}
    response = client.post("/api/v1/experiments/search", json=search_payload)
    assert response.status_code == 200
    assert response.json()[0]["createdBy"]["orcidId"] == EXTRA_USER["username"]
    assert response.json()[0]["createdBy"]["firstName"] == EXTRA_USER["first_name"]


def test_search_not_my_experiments(session, client, setup_router_db):
    experiment = create_experiment(client)
    change_ownership(session, experiment["urn"], ExperimentDbModel)
    change_ownership(session, experiment["experimentSetUrn"], ExperimentSetDbModel)
    search_payload = {"text": experiment["shortDescription"]}
    response = client.post("/api/v1/me/experiments/search", json=search_payload)
    assert response.status_code == 200
    assert len(response.json()) == 0<|MERGE_RESOLUTION|>--- conflicted
+++ resolved
@@ -10,10 +10,12 @@
 from mavedb.lib.validation.urn_re import MAVEDB_TMP_URN_RE
 from mavedb.models.experiment import Experiment as ExperimentDbModel
 from mavedb.models.experiment_set import ExperimentSet as ExperimentSetDbModel
+from mavedb.models.score_set import ScoreSet as ScoreSetDbModel
 from mavedb.view_models.experiment import Experiment, ExperimentCreate
 from tests.helpers.util import (
     change_ownership,
     create_experiment,
+    create_seq_score_set,
     create_seq_score_set_with_variants,
 )
 from tests.helpers.constants import (
@@ -24,23 +26,6 @@
     TEST_MINIMAL_EXPERIMENT_RESPONSE,
     TEST_PUBMED_IDENTIFIER,
 )
-<<<<<<< HEAD
-from mavedb.view_models.experiment import Experiment, ExperimentCreate
-from mavedb.models.experiment import Experiment as ExperimentDbModel
-from mavedb.models.experiment_set import ExperimentSet as ExperimentSetDbModel
-from mavedb.models.score_set import ScoreSet as ScoreSetDbModel
-import pytest
-from tests.helpers.util import (
-    change_ownership,
-    create_experiment,
-    create_seq_score_set,
-    create_seq_score_set_with_variants,
-)
-
-import requests
-import requests_mock
-=======
->>>>>>> 04018b8c
 
 
 def test_test_minimal_experiment_is_valid():
