--- conflicted
+++ resolved
@@ -47,8 +47,6 @@
         assert (key, expected_response[key]) == (key, response_data[key])
 
 
-<<<<<<< HEAD
-=======
 def test_cannot_create_experiment_without_email(client, setup_router_db):
     client.put("api/v1/users/me", json={"email": None})
     response = client.post("/api/v1/experiments/", json=TEST_MINIMAL_EXPERIMENT)
@@ -56,8 +54,7 @@
     response_data = response.json()
     assert response_data["detail"] == "There must be an email address associated with your account to use this feature."
 
-    
->>>>>>> 909e4027
+
 def test_can_delete_experiment(client, setup_router_db):
     experiment = create_experiment(client)
     response = client.delete(f"api/v1/experiments/{experiment['urn']}")
