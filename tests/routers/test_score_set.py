# ruff: noqa: E402

import re
from copy import deepcopy
import csv
from datetime import date
from io import StringIO
from unittest.mock import patch

import jsonschema
import pytest
from humps import camelize
from sqlalchemy import select, delete

arq = pytest.importorskip("arq")
cdot = pytest.importorskip("cdot")
fastapi = pytest.importorskip("fastapi")

from mavedb.lib.validation.urn_re import MAVEDB_TMP_URN_RE, MAVEDB_SCORE_SET_URN_RE, MAVEDB_EXPERIMENT_URN_RE
from mavedb.models.enums.processing_state import ProcessingState
from mavedb.models.clinical_control import ClinicalControl
from mavedb.models.experiment import Experiment as ExperimentDbModel
from mavedb.models.score_set import ScoreSet as ScoreSetDbModel
from mavedb.models.variant import Variant as VariantDbModel
from mavedb.view_models.orcid import OrcidUser
from mavedb.view_models.score_set import ScoreSet, ScoreSetCreate

from tests.helpers.constants import (
    EXTRA_USER,
    EXTRA_LICENSE,
    TEST_CROSSREF_IDENTIFIER,
    TEST_MAPPED_VARIANT_WITH_HGVS_G_EXPRESSION,
    TEST_MAPPED_VARIANT_WITH_HGVS_P_EXPRESSION,
    TEST_MINIMAL_ACC_SCORESET,
    TEST_MINIMAL_SEQ_SCORESET,
    TEST_MINIMAL_SEQ_SCORESET_RESPONSE,
    TEST_PUBMED_IDENTIFIER,
    TEST_ORCID_ID,
    TEST_MINIMAL_ACC_SCORESET_RESPONSE,
    TEST_USER,
    TEST_INACTIVE_LICENSE,
    SAVED_DOI_IDENTIFIER,
    SAVED_EXTRA_CONTRIBUTOR,
    SAVED_PUBMED_PUBLICATION,
    SAVED_SHORT_EXTRA_LICENSE,
    TEST_SAVED_CLINVAR_CONTROL,
    TEST_SAVED_GENERIC_CLINICAL_CONTROL,
<<<<<<< HEAD
    TEST_SCORE_SET_RANGES_ONLY_INVESTIGATOR_PROVIDED,
    TEST_SAVED_SCORE_SET_RANGES_ONLY_INVESTIGATOR_PROVIDED,
    TEST_SCORE_SET_RANGES_ONLY_PILLAR_PROJECT,
    TEST_SAVED_SCORE_SET_RANGES_ONLY_PILLAR_PROJECT,
    TEST_SCORE_SET_RANGES_ALL_SCHEMAS_PRESENT,
    TEST_SAVED_SCORE_SET_RANGES_ALL_SCHEMAS_PRESENT,
=======
    TEST_GNOMAD_DATA_VERSION,
    TEST_SAVED_GNOMAD_VARIANT,
    TEST_SCORE_SET_RANGE_WITH_ODDS_PATH,
    TEST_SAVED_SCORE_SET_RANGE_WITH_ODDS_PATH,
>>>>>>> 40819360
)
from tests.helpers.dependency_overrider import DependencyOverrider
from tests.helpers.util.common import update_expected_response_for_created_resources
from tests.helpers.util.contributor import add_contributor
from tests.helpers.util.experiment import create_experiment
from tests.helpers.util.license import change_to_inactive_license
from tests.helpers.util.score_set import (
    create_seq_score_set,
    create_seq_score_set_with_mapped_variants,
    link_clinical_controls_to_mapped_variants,
    link_gnomad_variants_to_mapped_variants,
    publish_score_set,
)
from tests.helpers.util.user import change_ownership
from tests.helpers.util.variant import create_mapped_variants_for_score_set, mock_worker_variant_insertion


########################################################################################################################
# Score set schemas
########################################################################################################################


def test_TEST_MINIMAL_SEQ_SCORESET_is_valid():
    jsonschema.validate(instance=TEST_MINIMAL_SEQ_SCORESET, schema=ScoreSetCreate.schema())


def test_TEST_MINIMAL_ACC_SCORESET_is_valid():
    jsonschema.validate(instance=TEST_MINIMAL_ACC_SCORESET, schema=ScoreSetCreate.schema())


########################################################################################################################
# Score set creation
########################################################################################################################


def test_create_minimal_score_set(client, setup_router_db):
    experiment = create_experiment(client)
    score_set_post_payload = deepcopy(TEST_MINIMAL_SEQ_SCORESET)
    score_set_post_payload["experimentUrn"] = experiment["urn"]

    response = client.post("/api/v1/score-sets/", json=score_set_post_payload)
    assert response.status_code == 200
    response_data = response.json()

    jsonschema.validate(instance=response_data, schema=ScoreSet.schema())
    assert isinstance(MAVEDB_TMP_URN_RE.fullmatch(response_data["urn"]), re.Match)

    expected_response = update_expected_response_for_created_resources(
        deepcopy(TEST_MINIMAL_SEQ_SCORESET_RESPONSE), experiment, response_data
    )
    expected_response["experiment"].update({"numScoreSets": 1})

    assert sorted(expected_response.keys()) == sorted(response_data.keys())
    for key in expected_response:
        assert (key, expected_response[key]) == (key, response_data[key])

    response = client.get(f"/api/v1/score-sets/{response_data['urn']}")
    assert response.status_code == 200


def test_create_score_set_with_contributor(client, setup_router_db):
    experiment = create_experiment(client)
    score_set = deepcopy(TEST_MINIMAL_SEQ_SCORESET)
    score_set["experimentUrn"] = experiment["urn"]
    score_set.update({"contributors": [{"orcid_id": TEST_ORCID_ID}]})

    with patch(
        "mavedb.lib.orcid.fetch_orcid_user",
        lambda orcid_id: OrcidUser(orcid_id=orcid_id, given_name="ORCID", family_name="User"),
    ):
        response = client.post("/api/v1/score-sets/", json=score_set)

    assert response.status_code == 200
    response_data = response.json()

    jsonschema.validate(instance=response_data, schema=ScoreSet.schema())
    assert isinstance(MAVEDB_TMP_URN_RE.fullmatch(response_data["urn"]), re.Match)

    expected_response = update_expected_response_for_created_resources(
        deepcopy(TEST_MINIMAL_SEQ_SCORESET_RESPONSE), experiment, response_data
    )
    expected_response["contributors"] = [
        {
            "recordType": "Contributor",
            "orcidId": TEST_ORCID_ID,
            "givenName": "ORCID",
            "familyName": "User",
        }
    ]
    expected_response["experiment"].update({"numScoreSets": 1})

    assert sorted(expected_response.keys()) == sorted(response_data.keys())
    for key in expected_response:
        assert (key, expected_response[key]) == (key, response_data[key])

    response = client.get(f"/api/v1/score-sets/{response_data['urn']}")
    assert response.status_code == 200


@pytest.mark.parametrize(
    "score_ranges,saved_score_ranges",
    [
        (TEST_SCORE_SET_RANGES_ONLY_INVESTIGATOR_PROVIDED, TEST_SAVED_SCORE_SET_RANGES_ONLY_INVESTIGATOR_PROVIDED),
        (TEST_SCORE_SET_RANGES_ONLY_PILLAR_PROJECT, TEST_SAVED_SCORE_SET_RANGES_ONLY_PILLAR_PROJECT),
        (TEST_SCORE_SET_RANGES_ALL_SCHEMAS_PRESENT, TEST_SAVED_SCORE_SET_RANGES_ALL_SCHEMAS_PRESENT),
    ],
)
@pytest.mark.parametrize(
    "mock_publication_fetch",
    [({"dbName": "PubMed", "identifier": f"{TEST_PUBMED_IDENTIFIER}"})],
    indirect=["mock_publication_fetch"],
)
def test_create_score_set_with_score_range(
    client, mock_publication_fetch, setup_router_db, score_ranges, saved_score_ranges
):
    experiment = create_experiment(client)
    score_set = deepcopy(TEST_MINIMAL_SEQ_SCORESET)
    score_set["experimentUrn"] = experiment["urn"]
    score_set.update(
        {
            "score_ranges": score_ranges,
            "secondary_publication_identifiers": [{"identifier": TEST_PUBMED_IDENTIFIER, "db_name": "PubMed"}],
        }
    )

    response = client.post("/api/v1/score-sets/", json=score_set)
    assert response.status_code == 200
    response_data = response.json()

    jsonschema.validate(instance=response_data, schema=ScoreSet.schema())
    assert isinstance(MAVEDB_TMP_URN_RE.fullmatch(response_data["urn"]), re.Match)

    expected_response = update_expected_response_for_created_resources(
        deepcopy(TEST_MINIMAL_SEQ_SCORESET_RESPONSE), experiment, response_data
    )
    expected_response["experiment"].update({"numScoreSets": 1})
    expected_response["scoreRanges"] = saved_score_ranges
    expected_response["secondaryPublicationIdentifiers"] = [SAVED_PUBMED_PUBLICATION]

    assert sorted(expected_response.keys()) == sorted(response_data.keys())
    for key in expected_response:
        assert (key, expected_response[key]) == (key, response_data[key])

    response = client.get(f"/api/v1/score-sets/{response_data['urn']}")
    assert response.status_code == 200


@pytest.mark.parametrize(
    "score_ranges",
    [
        TEST_SCORE_SET_RANGES_ONLY_INVESTIGATOR_PROVIDED,
        TEST_SCORE_SET_RANGES_ONLY_PILLAR_PROJECT,
        TEST_SCORE_SET_RANGES_ALL_SCHEMAS_PRESENT,
    ],
)
@pytest.mark.parametrize(
    "mock_publication_fetch",
    [({"dbName": "PubMed", "identifier": f"{TEST_PUBMED_IDENTIFIER}"})],
    indirect=["mock_publication_fetch"],
)
def test_cannot_create_score_set_with_score_range_and_source_when_publication_not_in_publications(
    client, setup_router_db, score_ranges, mock_publication_fetch
):
    experiment = create_experiment(client)
    score_set = deepcopy(TEST_MINIMAL_SEQ_SCORESET)
    score_set["experimentUrn"] = experiment["urn"]
    score_set.update({"score_ranges": score_ranges})

    response = client.post("/api/v1/score-sets/", json=score_set)
    assert response.status_code == 422

    response_data = response.json()
    assert (
        "Score range source publication at index 0 is not defined in score set publications."
        in response_data["detail"][0]["msg"]
    )


@pytest.mark.parametrize(
    "score_ranges,saved_score_ranges",
    [
        (TEST_SCORE_SET_RANGES_ONLY_INVESTIGATOR_PROVIDED, TEST_SAVED_SCORE_SET_RANGES_ONLY_INVESTIGATOR_PROVIDED),
        (TEST_SCORE_SET_RANGES_ONLY_PILLAR_PROJECT, TEST_SAVED_SCORE_SET_RANGES_ONLY_PILLAR_PROJECT),
        (TEST_SCORE_SET_RANGES_ALL_SCHEMAS_PRESENT, TEST_SAVED_SCORE_SET_RANGES_ALL_SCHEMAS_PRESENT),
    ],
)
@pytest.mark.parametrize(
    "mock_publication_fetch",
    [({"dbName": "PubMed", "identifier": f"{TEST_PUBMED_IDENTIFIER}"})],
    indirect=["mock_publication_fetch"],
)
def test_remove_score_range_from_score_set(
    client, setup_router_db, score_ranges, saved_score_ranges, mock_publication_fetch
):
    experiment = create_experiment(client)
    score_set = deepcopy(TEST_MINIMAL_SEQ_SCORESET)
    score_set["experimentUrn"] = experiment["urn"]
    score_set.update(
        {
            "score_ranges": score_ranges,
            "secondary_publication_identifiers": [{"identifier": TEST_PUBMED_IDENTIFIER, "db_name": "PubMed"}],
        }
    )

    response = client.post("/api/v1/score-sets/", json=score_set)
    assert response.status_code == 200
    response_data = response.json()

    jsonschema.validate(instance=response_data, schema=ScoreSet.schema())
    assert isinstance(MAVEDB_TMP_URN_RE.fullmatch(response_data["urn"]), re.Match)

    expected_response = update_expected_response_for_created_resources(
        deepcopy(TEST_MINIMAL_SEQ_SCORESET_RESPONSE), experiment, response_data
    )
    expected_response["experiment"].update({"numScoreSets": 1})
    expected_response["scoreRanges"] = saved_score_ranges
    expected_response["secondaryPublicationIdentifiers"] = [SAVED_PUBMED_PUBLICATION]

    assert sorted(expected_response.keys()) == sorted(response_data.keys())
    for key in expected_response:
        assert (key, expected_response[key]) == (key, response_data[key])

    score_set.pop("score_ranges")
    response = client.put(f"/api/v1/score-sets/{response_data['urn']}", json=score_set)
    assert response.status_code == 200
    response_data = response.json()

    jsonschema.validate(instance=response_data, schema=ScoreSet.schema())
    assert isinstance(MAVEDB_TMP_URN_RE.fullmatch(response_data["urn"]), re.Match)

    assert "scoreRanges" not in response_data.keys()


def test_cannot_create_score_set_without_email(client, setup_router_db):
    experiment = create_experiment(client)
    score_set_post_payload = deepcopy(TEST_MINIMAL_SEQ_SCORESET)
    score_set_post_payload["experimentUrn"] = experiment["urn"]
    client.put("api/v1/users/me", json={"email": None})
    response = client.post("/api/v1/score-sets/", json=score_set_post_payload)
    assert response.status_code == 400
    response_data = response.json()
    assert response_data["detail"] in "There must be an email address associated with your account to use this feature."


def test_cannot_create_score_set_with_invalid_target_gene_category(client, setup_router_db):
    experiment = create_experiment(client)
    score_set_post_payload = deepcopy(TEST_MINIMAL_SEQ_SCORESET)
    score_set_post_payload["experimentUrn"] = experiment["urn"]
    score_set_post_payload["targetGenes"][0]["category"] = "some_invalid_target_category"
    response = client.post("/api/v1/score-sets/", json=score_set_post_payload)
    assert response.status_code == 422
    response_data = response.json()
    assert "value is not a valid enumeration member;" in response_data["detail"][0]["msg"]


########################################################################################################################
# Score set updating
########################################################################################################################


@pytest.mark.parametrize(
    "attribute,updated_data,expected_response_data",
    [
        ("title", "Updated Title", "Updated Title"),
        ("method_text", "Updated Method Text", "Updated Method Text"),
        ("abstract_text", "Updated Abstract Text", "Updated Abstract Text"),
        ("short_description", "Updated Abstract Text", "Updated Abstract Text"),
        ("extra_metadata", {"updated": "metadata"}, {"updated": "metadata"}),
        ("data_usage_policy", "data_usage_policy", "data_usage_policy"),
        ("contributors", [{"orcid_id": EXTRA_USER["username"]}], [SAVED_EXTRA_CONTRIBUTOR]),
        ("primary_publication_identifiers", [{"identifier": TEST_PUBMED_IDENTIFIER}], [SAVED_PUBMED_PUBLICATION]),
        ("secondary_publication_identifiers", [{"identifier": TEST_PUBMED_IDENTIFIER}], [SAVED_PUBMED_PUBLICATION]),
        ("doi_identifiers", [{"identifier": TEST_CROSSREF_IDENTIFIER}], [SAVED_DOI_IDENTIFIER]),
        ("license_id", EXTRA_LICENSE["id"], SAVED_SHORT_EXTRA_LICENSE),
        ("target_genes", TEST_MINIMAL_ACC_SCORESET["targetGenes"], TEST_MINIMAL_ACC_SCORESET_RESPONSE["targetGenes"]),
        ("score_ranges", TEST_SCORE_SET_RANGES_ALL_SCHEMAS_PRESENT, TEST_SAVED_SCORE_SET_RANGES_ALL_SCHEMAS_PRESENT),
    ],
)
@pytest.mark.parametrize(
    "mock_publication_fetch",
    [({"dbName": "PubMed", "identifier": f"{TEST_PUBMED_IDENTIFIER}"})],
    indirect=["mock_publication_fetch"],
)
def test_can_update_score_set_data_before_publication(
    client, setup_router_db, attribute, updated_data, expected_response_data, mock_publication_fetch
):
    experiment = create_experiment(client)
    score_set = create_seq_score_set(client, experiment["urn"])
    expected_response = update_expected_response_for_created_resources(
        deepcopy(TEST_MINIMAL_SEQ_SCORESET_RESPONSE), experiment, score_set
    )
    expected_response["experiment"].update({"numScoreSets": 1})

    response = client.get(f"/api/v1/score-sets/{score_set['urn']}")
    assert response.status_code == 200
    response_data = response.json()

    assert sorted(expected_response.keys()) == sorted(response_data.keys())
    for key in expected_response:
        assert (key, expected_response[key]) == (key, response_data[key])

    score_set_update_payload = deepcopy(TEST_MINIMAL_SEQ_SCORESET)
    score_set_update_payload.update({camelize(attribute): updated_data})

    # The score ranges attribute requires a publication identifier source
    if attribute == "score_ranges":
        score_set_update_payload.update(
            {"secondaryPublicationIdentifiers": [{"identifier": TEST_PUBMED_IDENTIFIER, "dbName": "PubMed"}]}
        )

    response = client.put(f"/api/v1/score-sets/{score_set['urn']}", json=score_set_update_payload)
    assert response.status_code == 200

    response = client.get(f"/api/v1/score-sets/{score_set['urn']}")
    assert response.status_code == 200
    response_data = response.json()

    # Although the client provides the license id, the response includes the full license.
    if attribute == "license_id":
        attribute = "license"

    assert expected_response_data == response_data[camelize(attribute)]


@pytest.mark.parametrize(
    "attribute,updated_data,expected_response_data",
    [
        ("title", "Updated Title", "Updated Title"),
        ("method_text", "Updated Method Text", "Updated Method Text"),
        ("abstract_text", "Updated Abstract Text", "Updated Abstract Text"),
        ("short_description", "Updated Abstract Text", "Updated Abstract Text"),
        ("extra_metadata", {"updated": "metadata"}, {"updated": "metadata"}),
        ("data_usage_policy", "data_usage_policy", "data_usage_policy"),
        ("contributors", [{"orcid_id": EXTRA_USER["username"]}], [SAVED_EXTRA_CONTRIBUTOR]),
        ("primary_publication_identifiers", [{"identifier": TEST_PUBMED_IDENTIFIER}], [SAVED_PUBMED_PUBLICATION]),
        ("secondary_publication_identifiers", [{"identifier": TEST_PUBMED_IDENTIFIER}], [SAVED_PUBMED_PUBLICATION]),
        ("doi_identifiers", [{"identifier": TEST_CROSSREF_IDENTIFIER}], [SAVED_DOI_IDENTIFIER]),
        ("license_id", EXTRA_LICENSE["id"], SAVED_SHORT_EXTRA_LICENSE),
    ],
)
@pytest.mark.parametrize(
    "mock_publication_fetch",
    [({"dbName": "PubMed", "identifier": f"{TEST_PUBMED_IDENTIFIER}"})],
    indirect=["mock_publication_fetch"],
)
def test_can_update_score_set_supporting_data_after_publication(
    session,
    data_provider,
    client,
    setup_router_db,
    attribute,
    updated_data,
    expected_response_data,
    mock_publication_fetch,
    data_files,
):
    experiment = create_experiment(client)
    score_set = create_seq_score_set(client, experiment["urn"])
    score_set = mock_worker_variant_insertion(client, session, data_provider, score_set, data_files / "scores.csv")

    with patch.object(arq.ArqRedis, "enqueue_job", return_value=None) as worker_queue:
        published_score_set = publish_score_set(client, score_set["urn"])
        worker_queue.assert_called_once()

    published_urn = published_score_set["urn"]
    response = client.get(f"/api/v1/score-sets/{published_urn}")
    assert response.status_code == 200
    response_data = response.json()

    expected_response = update_expected_response_for_created_resources(
        deepcopy(TEST_MINIMAL_SEQ_SCORESET_RESPONSE), response_data["experiment"], response_data
    )
    expected_response["experiment"].update({"publishedDate": date.today().isoformat()})
    expected_response.update(
        {
            "urn": published_urn,
            "publishedDate": date.today().isoformat(),
            "numVariants": 3,
            "private": False,
            "datasetColumns": {"countColumns": [], "scoreColumns": ["score"]},
            "processingState": ProcessingState.success.name,
        }
    )
    expected_response["experiment"].update({"numScoreSets": 1})

    assert sorted(expected_response.keys()) == sorted(response_data.keys())
    for key in expected_response:
        assert (key, expected_response[key]) == (key, response_data[key])

    score_set_update_payload = deepcopy(TEST_MINIMAL_SEQ_SCORESET)
    score_set_update_payload.update({camelize(attribute): updated_data})
    response = client.put(f"/api/v1/score-sets/{published_urn}", json=score_set_update_payload)
    assert response.status_code == 200

    response = client.get(f"/api/v1/score-sets/{published_urn}")
    assert response.status_code == 200
    response_data = response.json()

    # Although the client provides the license id, the response includes the full license.
    if attribute == "license_id":
        attribute = "license"

    assert expected_response_data == response_data[camelize(attribute)]


@pytest.mark.parametrize(
    "attribute,updated_data,expected_response_data",
    [
        ("target_genes", TEST_MINIMAL_ACC_SCORESET["targetGenes"], TEST_MINIMAL_SEQ_SCORESET_RESPONSE["targetGenes"]),
        (
            "score_ranges",
            TEST_SCORE_SET_RANGES_ALL_SCHEMAS_PRESENT,
            None,
        ),
    ],
)
@pytest.mark.parametrize(
    "mock_publication_fetch",
    [({"dbName": "PubMed", "identifier": f"{TEST_PUBMED_IDENTIFIER}"})],
    indirect=["mock_publication_fetch"],
)
def test_cannot_update_score_set_target_data_after_publication(
    client,
    setup_router_db,
    attribute,
    expected_response_data,
    updated_data,
    session,
    data_provider,
    data_files,
    mock_publication_fetch,
):
    experiment = create_experiment(client)
    score_set = create_seq_score_set(client, experiment["urn"])
    score_set = mock_worker_variant_insertion(client, session, data_provider, score_set, data_files / "scores.csv")

    with patch.object(arq.ArqRedis, "enqueue_job", return_value=None) as worker_queue:
        published_score_set = publish_score_set(client, score_set["urn"])
        worker_queue.assert_called_once()

    published_urn = published_score_set["urn"]
    response = client.get(f"/api/v1/score-sets/{published_urn}")
    assert response.status_code == 200
    response_data = response.json()

    expected_response = update_expected_response_for_created_resources(
        deepcopy(TEST_MINIMAL_SEQ_SCORESET_RESPONSE), response_data["experiment"], response_data
    )
    expected_response["experiment"].update({"publishedDate": date.today().isoformat()})
    expected_response.update(
        {
            "urn": published_urn,
            "publishedDate": date.today().isoformat(),
            "numVariants": 3,
            "private": False,
            "datasetColumns": {"countColumns": [], "scoreColumns": ["score"]},
            "processingState": ProcessingState.success.name,
        }
    )
    expected_response["experiment"].update({"numScoreSets": 1})

    assert sorted(expected_response.keys()) == sorted(response_data.keys())
    for key in expected_response:
        assert (key, expected_response[key]) == (key, response_data[key])

    score_set_update_payload = deepcopy(TEST_MINIMAL_SEQ_SCORESET)
    score_set_update_payload.update(
        {
            camelize(attribute): updated_data,
            "secondaryPublicationIdentifiers": [{"identifier": TEST_PUBMED_IDENTIFIER, "dbName": "PubMed"}],
        }
    )
    response = client.put(f"/api/v1/score-sets/{published_urn}", json=score_set_update_payload)
    assert response.status_code == 200

    response = client.get(f"/api/v1/score-sets/{published_urn}")
    assert response.status_code == 200
    response_data = response.json()

    if expected_response_data:
        assert expected_response_data == response_data[camelize(attribute)]
    else:
        assert camelize(attribute) not in response_data.keys()


########################################################################################################################
# Score set fetching
########################################################################################################################


def test_get_own_private_score_set(client, setup_router_db):
    experiment = create_experiment(client)
    score_set = create_seq_score_set(client, experiment["urn"])
    expected_response = update_expected_response_for_created_resources(
        deepcopy(TEST_MINIMAL_SEQ_SCORESET_RESPONSE), experiment, score_set
    )
    expected_response["experiment"].update({"numScoreSets": 1})

    response = client.get(f"/api/v1/score-sets/{score_set['urn']}")
    assert response.status_code == 200
    response_data = response.json()

    assert sorted(expected_response.keys()) == sorted(response_data.keys())
    for key in expected_response:
        assert (key, expected_response[key]) == (key, response_data[key])


def test_cannot_get_other_user_private_score_set(session, client, setup_router_db):
    experiment = create_experiment(client)
    score_set = create_seq_score_set(client, experiment["urn"])
    change_ownership(session, score_set["urn"], ScoreSetDbModel)
    response = client.get(f"/api/v1/score-sets/{score_set['urn']}")
    assert response.status_code == 404
    response_data = response.json()
    assert f"score set with URN '{score_set['urn']}' not found" in response_data["detail"]


def test_anonymous_user_cannot_get_user_private_score_set(session, client, setup_router_db, anonymous_app_overrides):
    experiment = create_experiment(client)
    score_set = create_seq_score_set(client, experiment["urn"])
    change_ownership(session, score_set["urn"], ScoreSetDbModel)
    with DependencyOverrider(anonymous_app_overrides):
        response = client.get(f"/api/v1/score-sets/{score_set['urn']}")

    assert response.status_code == 404
    response_data = response.json()
    assert f"score set with URN '{score_set['urn']}' not found" in response_data["detail"]


def test_can_add_contributor_in_both_experiment_and_score_set(session, client, setup_router_db):
    experiment = create_experiment(client)
    score_set = create_seq_score_set(client, experiment["urn"])
    change_ownership(session, score_set["urn"], ScoreSetDbModel)
    change_ownership(session, experiment["urn"], ExperimentDbModel)
    add_contributor(
        session,
        score_set["urn"],
        ScoreSetDbModel,
        TEST_USER["username"],
        TEST_USER["first_name"],
        TEST_USER["last_name"],
    )
    add_contributor(
        session,
        experiment["urn"],
        ExperimentDbModel,
        TEST_USER["username"],
        TEST_USER["first_name"],
        TEST_USER["last_name"],
    )
    score_set_response = client.get(f"/api/v1/score-sets/{score_set['urn']}")
    assert score_set_response.status_code == 200
    ss_response_data = score_set_response.json()
    assert len(ss_response_data["contributors"]) == 1
    assert any(c["orcidId"] == TEST_USER["username"] for c in ss_response_data["contributors"])
    experiment_response = client.get(f"/api/v1/experiments/{experiment['urn']}")
    assert experiment_response.status_code == 200
    exp_response_data = experiment_response.json()
    assert len(exp_response_data["contributors"]) == 1
    assert any(c["orcidId"] == TEST_USER["username"] for c in exp_response_data["contributors"])


def test_contributor_can_get_other_users_private_score_set(session, client, setup_router_db):
    experiment = create_experiment(client)
    score_set = create_seq_score_set(client, experiment["urn"])
    change_ownership(session, score_set["urn"], ScoreSetDbModel)
    add_contributor(
        session,
        score_set["urn"],
        ScoreSetDbModel,
        TEST_USER["username"],
        TEST_USER["first_name"],
        TEST_USER["last_name"],
    )

    expected_response = update_expected_response_for_created_resources(
        deepcopy(TEST_MINIMAL_SEQ_SCORESET_RESPONSE), experiment, score_set
    )
    expected_response["contributors"] = [
        {
            "recordType": "Contributor",
            "orcidId": TEST_USER["username"],
            "givenName": TEST_USER["first_name"],
            "familyName": TEST_USER["last_name"],
        }
    ]
    expected_response["createdBy"] = {
        "recordType": "User",
        "orcidId": EXTRA_USER["username"],
        "firstName": EXTRA_USER["first_name"],
        "lastName": EXTRA_USER["last_name"],
    }
    expected_response["modifiedBy"] = {
        "recordType": "User",
        "orcidId": EXTRA_USER["username"],
        "firstName": EXTRA_USER["first_name"],
        "lastName": EXTRA_USER["last_name"],
    }
    expected_response["experiment"].update({"numScoreSets": 1})

    response = client.get(f"/api/v1/score-sets/{score_set['urn']}")
    assert response.status_code == 200
    response_data = response.json()

    assert sorted(expected_response.keys()) == sorted(response_data.keys())
    for key in expected_response:
        assert (key, expected_response[key]) == (key, response_data[key])


def test_admin_can_get_other_user_private_score_set(session, client, admin_app_overrides, setup_router_db):
    experiment = create_experiment(client)
    score_set = create_seq_score_set(client, experiment["urn"])
    expected_response = update_expected_response_for_created_resources(
        deepcopy(TEST_MINIMAL_SEQ_SCORESET_RESPONSE), experiment, score_set
    )
    expected_response["experiment"].update({"numScoreSets": 1})
    with DependencyOverrider(admin_app_overrides):
        response = client.get(f"/api/v1/score-sets/{score_set['urn']}")

    assert response.status_code == 200
    response_data = response.json()
    assert sorted(expected_response.keys()) == sorted(response_data.keys())
    for key in expected_response:
        assert (key, expected_response[key]) == (key, response_data[key])


########################################################################################################################
# Adding scores to score set
########################################################################################################################


def test_add_score_set_variants_scores_only_endpoint(client, setup_router_db, data_files):
    experiment = create_experiment(client)
    score_set = create_seq_score_set(client, experiment["urn"])
    scores_csv_path = data_files / "scores.csv"
    with (
        open(scores_csv_path, "rb") as scores_file,
        patch.object(arq.ArqRedis, "enqueue_job", return_value=None) as queue,
    ):
        response = client.post(
            f"/api/v1/score-sets/{score_set['urn']}/variants/data",
            files={"scores_file": (scores_csv_path.name, scores_file, "text/csv")},
        )
        queue.assert_called_once()

    assert response.status_code == 200
    response_data = response.json()
    jsonschema.validate(instance=response_data, schema=ScoreSet.schema())

    # We test the worker process that actually adds the variant data separately. Here, we take it as
    # fact that it would have succeeded.
    score_set.update({"processingState": "processing"})
    assert score_set == response_data


def test_add_score_set_variants_scores_and_counts_endpoint(session, client, setup_router_db, data_files):
    experiment = create_experiment(client)
    score_set = create_seq_score_set(client, experiment["urn"])
    scores_csv_path = data_files / "scores.csv"
    counts_csv_path = data_files / "counts.csv"
    with (
        open(scores_csv_path, "rb") as scores_file,
        open(counts_csv_path, "rb") as counts_file,
        patch.object(arq.ArqRedis, "enqueue_job", return_value=None) as queue,
    ):
        response = client.post(
            f"/api/v1/score-sets/{score_set['urn']}/variants/data",
            files={
                "scores_file": (scores_csv_path.name, scores_file, "text/csv"),
                "counts_file": (counts_csv_path.name, counts_file, "text/csv"),
            },
        )
        queue.assert_called_once()

    assert response.status_code == 200
    response_data = response.json()
    jsonschema.validate(instance=response_data, schema=ScoreSet.schema())

    # We test the worker process that actually adds the variant data separately. Here, we take it as
    # fact that it would have succeeded.
    score_set.update({"processingState": "processing"})
    assert score_set == response_data


def test_add_score_set_variants_scores_only_endpoint_utf8_encoded(client, setup_router_db, data_files):
    experiment = create_experiment(client)
    score_set = create_seq_score_set(client, experiment["urn"])
    scores_csv_path = data_files / "scores_utf8_encoded.csv"
    with (
        open(scores_csv_path, "rb") as scores_file,
        patch.object(arq.ArqRedis, "enqueue_job", return_value=None) as queue,
    ):
        response = client.post(
            f"/api/v1/score-sets/{score_set['urn']}/variants/data",
            files={"scores_file": (scores_csv_path.name, scores_file, "text/csv")},
        )
        queue.assert_called_once()

    assert response.status_code == 200
    response_data = response.json()
    jsonschema.validate(instance=response_data, schema=ScoreSet.schema())

    # We test the worker process that actually adds the variant data separately. Here, we take it as
    # fact that it would have succeeded.
    score_set.update({"processingState": "processing"})
    assert score_set == response_data


def test_add_score_set_variants_scores_and_counts_endpoint_utf8_encoded(session, client, setup_router_db, data_files):
    experiment = create_experiment(client)
    score_set = create_seq_score_set(client, experiment["urn"])
    scores_csv_path = data_files / "scores_utf8_encoded.csv"
    counts_csv_path = data_files / "counts_utf8_encoded.csv"
    with (
        open(scores_csv_path, "rb") as scores_file,
        open(counts_csv_path, "rb") as counts_file,
        patch.object(arq.ArqRedis, "enqueue_job", return_value=None) as queue,
    ):
        response = client.post(
            f"/api/v1/score-sets/{score_set['urn']}/variants/data",
            files={
                "scores_file": (scores_csv_path.name, scores_file, "text/csv"),
                "counts_file": (counts_csv_path.name, counts_file, "text/csv"),
            },
        )
        queue.assert_called_once()

    assert response.status_code == 200
    response_data = response.json()
    jsonschema.validate(instance=response_data, schema=ScoreSet.schema())

    # We test the worker process that actually adds the variant data separately. Here, we take it as
    # fact that it would have succeeded.
    score_set.update({"processingState": "processing"})
    assert score_set == response_data


def test_cannot_add_scores_to_score_set_without_email(session, client, setup_router_db, data_files):
    experiment = create_experiment(client)
    score_set = create_seq_score_set(client, experiment["urn"])
    client.put("api/v1/users/me", json={"email": None})
    scores_csv_path = data_files / "scores.csv"
    with open(scores_csv_path, "rb") as scores_file:
        response = client.post(
            f"/api/v1/score-sets/{score_set['urn']}/variants/data",
            files={"scores_file": (scores_csv_path.name, scores_file, "text/csv")},
        )
    assert response.status_code == 400
    response_data = response.json()
    assert response_data["detail"] in "There must be an email address associated with your account to use this feature."


# A user should not be able to add scores to another users' score set. Therefore, they should also not be able
# to add scores and counts. So long as this test passes (a user cannot add scores to another users' score set),
# they necessarily will not be able to add scores and counts-- so omit the test for adding scores + counts.
def test_cannot_add_scores_to_other_user_score_set(session, client, setup_router_db, data_files):
    experiment = create_experiment(client)
    score_set = create_seq_score_set(client, experiment["urn"])
    change_ownership(session, score_set["urn"], ScoreSetDbModel)
    scores_csv_path = data_files / "scores.csv"
    with open(scores_csv_path, "rb") as scores_file:
        response = client.post(
            f"/api/v1/score-sets/{score_set['urn']}/variants/data",
            files={"scores_file": (scores_csv_path.name, scores_file, "text/csv")},
        )
    assert response.status_code == 404
    response_data = response.json()
    assert f"score set with URN '{score_set['urn']}' not found" in response_data["detail"]


# A user should not be able to add scores to another users' score set. Therefore, they should also not be able
# to add scores and counts. So long as this test passes (a user cannot add scores to another users' score set),
# they necessarily will not be able to add scores and counts-- so omit the test for adding scores + counts.
def test_anonymous_cannot_add_scores_to_other_user_score_set(
    session, client, setup_router_db, data_files, anonymous_app_overrides
):
    experiment = create_experiment(client)
    score_set = create_seq_score_set(client, experiment["urn"])
    change_ownership(session, score_set["urn"], ScoreSetDbModel)
    scores_csv_path = data_files / "scores.csv"

    with open(scores_csv_path, "rb") as scores_file, DependencyOverrider(anonymous_app_overrides):
        response = client.post(
            f"/api/v1/score-sets/{score_set['urn']}/variants/data",
            files={"scores_file": (scores_csv_path.name, scores_file, "text/csv")},
        )

    assert response.status_code == 401
    response_data = response.json()
    assert "Could not validate credentials" in response_data["detail"]


def test_contributor_can_add_scores_to_other_user_score_set(session, client, setup_router_db, data_files):
    experiment = create_experiment(client)
    score_set = create_seq_score_set(client, experiment["urn"])
    change_ownership(session, score_set["urn"], ScoreSetDbModel)
    add_contributor(
        session,
        score_set["urn"],
        ScoreSetDbModel,
        TEST_USER["username"],
        TEST_USER["first_name"],
        TEST_USER["last_name"],
    )
    scores_csv_path = data_files / "scores.csv"

    with (
        open(scores_csv_path, "rb") as scores_file,
        patch.object(arq.ArqRedis, "enqueue_job", return_value=None) as queue,
    ):
        response = client.post(
            f"/api/v1/score-sets/{score_set['urn']}/variants/data",
            files={"scores_file": (scores_csv_path.name, scores_file, "text/csv")},
        )
        queue.assert_called_once()

    assert response.status_code == 200
    response_data = response.json()
    jsonschema.validate(instance=response_data, schema=ScoreSet.schema())

    # We test the worker process that actually adds the variant data separately. Here, we take it as
    # fact that it would have succeeded.
    score_set.update({"processingState": "processing"})
    score_set["contributors"] = [
        {
            "recordType": "Contributor",
            "orcidId": TEST_USER["username"],
            "givenName": TEST_USER["first_name"],
            "familyName": TEST_USER["last_name"],
        }
    ]
    score_set["createdBy"] = {
        "recordType": "User",
        "orcidId": EXTRA_USER["username"],
        "firstName": EXTRA_USER["first_name"],
        "lastName": EXTRA_USER["last_name"],
    }
    score_set["modifiedBy"] = {
        "recordType": "User",
        "orcidId": EXTRA_USER["username"],
        "firstName": EXTRA_USER["first_name"],
        "lastName": EXTRA_USER["last_name"],
    }
    assert score_set == response_data


def test_contributor_can_add_scores_and_counts_to_other_user_score_set(session, client, setup_router_db, data_files):
    experiment = create_experiment(client)
    score_set = create_seq_score_set(client, experiment["urn"])
    change_ownership(session, score_set["urn"], ScoreSetDbModel)
    add_contributor(
        session,
        score_set["urn"],
        ScoreSetDbModel,
        TEST_USER["username"],
        TEST_USER["first_name"],
        TEST_USER["last_name"],
    )
    scores_csv_path = data_files / "scores.csv"
    counts_csv_path = data_files / "counts.csv"

    with (
        open(scores_csv_path, "rb") as scores_file,
        open(counts_csv_path, "rb") as counts_file,
        patch.object(arq.ArqRedis, "enqueue_job", return_value=None) as queue,
    ):
        response = client.post(
            f"/api/v1/score-sets/{score_set['urn']}/variants/data",
            files={
                "scores_file": (scores_csv_path.name, scores_file, "text/csv"),
                "counts_file": (counts_csv_path.name, counts_file, "text/csv"),
            },
        )
        queue.assert_called_once()

    assert response.status_code == 200
    response_data = response.json()
    jsonschema.validate(instance=response_data, schema=ScoreSet.schema())

    # We test the worker process that actually adds the variant data separately. Here, we take it as
    # fact that it would have succeeded.
    score_set.update({"processingState": "processing"})
    score_set["contributors"] = [
        {
            "recordType": "Contributor",
            "orcidId": TEST_USER["username"],
            "givenName": TEST_USER["first_name"],
            "familyName": TEST_USER["last_name"],
        }
    ]
    score_set["createdBy"] = {
        "recordType": "User",
        "orcidId": EXTRA_USER["username"],
        "firstName": EXTRA_USER["first_name"],
        "lastName": EXTRA_USER["last_name"],
    }
    score_set["modifiedBy"] = {
        "recordType": "User",
        "orcidId": EXTRA_USER["username"],
        "firstName": EXTRA_USER["first_name"],
        "lastName": EXTRA_USER["last_name"],
    }
    assert score_set == response_data


def test_admin_can_add_scores_to_other_user_score_set(
    session, client, setup_router_db, data_files, admin_app_overrides
):
    experiment = create_experiment(client)
    score_set = create_seq_score_set(client, experiment["urn"])
    scores_csv_path = data_files / "scores.csv"

    with (
        open(scores_csv_path, "rb") as scores_file,
        DependencyOverrider(admin_app_overrides),
        patch.object(arq.ArqRedis, "enqueue_job", return_value=None) as queue,
    ):
        response = client.post(
            f"/api/v1/score-sets/{score_set['urn']}/variants/data",
            files={"scores_file": (scores_csv_path.name, scores_file, "text/csv")},
        )
        queue.assert_called_once()

    assert response.status_code == 200
    response_data = response.json()
    jsonschema.validate(instance=response_data, schema=ScoreSet.schema())

    # We test the worker process that actually adds the variant data separately. Here, we take it as
    # fact that it would have succeeded.
    score_set.update({"processingState": "processing"})
    assert score_set == response_data


def test_admin_can_add_scores_and_counts_to_other_user_score_set(session, client, setup_router_db, data_files):
    experiment = create_experiment(client)
    score_set = create_seq_score_set(client, experiment["urn"])
    scores_csv_path = data_files / "scores.csv"
    counts_csv_path = data_files / "counts.csv"
    with (
        open(scores_csv_path, "rb") as scores_file,
        open(counts_csv_path, "rb") as counts_file,
        patch.object(arq.ArqRedis, "enqueue_job", return_value=None) as queue,
    ):
        response = client.post(
            f"/api/v1/score-sets/{score_set['urn']}/variants/data",
            files={
                "scores_file": (scores_csv_path.name, scores_file, "text/csv"),
                "counts_file": (counts_csv_path.name, counts_file, "text/csv"),
            },
        )
        queue.assert_called_once()

    assert response.status_code == 200
    response_data = response.json()
    jsonschema.validate(instance=response_data, schema=ScoreSet.schema())

    # We test the worker process that actually adds the variant data separately. Here, we take it as
    # fact that it would have succeeded.
    score_set.update({"processingState": "processing"})
    assert score_set == response_data


########################################################################################################################
# Score set publication
########################################################################################################################


def test_publish_score_set(session, data_provider, client, setup_router_db, data_files):
    experiment = create_experiment(client)
    score_set = create_seq_score_set(client, experiment["urn"])
    score_set = mock_worker_variant_insertion(client, session, data_provider, score_set, data_files / "scores.csv")

    with patch.object(arq.ArqRedis, "enqueue_job", return_value=None) as worker_queue:
        published_score_set = publish_score_set(client, score_set["urn"])
        worker_queue.assert_called_once()

    assert isinstance(MAVEDB_SCORE_SET_URN_RE.fullmatch(published_score_set["urn"]), re.Match)
    assert isinstance(MAVEDB_EXPERIMENT_URN_RE.fullmatch(published_score_set["experiment"]["urn"]), re.Match)

    expected_response = update_expected_response_for_created_resources(
        deepcopy(TEST_MINIMAL_SEQ_SCORESET_RESPONSE), published_score_set["experiment"], published_score_set
    )
    expected_response["experiment"].update({"publishedDate": date.today().isoformat(), "numScoreSets": 1})
    expected_response.update(
        {
            "urn": published_score_set["urn"],
            "publishedDate": date.today().isoformat(),
            "numVariants": 3,
            "private": False,
            "datasetColumns": {"countColumns": [], "scoreColumns": ["score"]},
            "processingState": ProcessingState.success.name,
        }
    )
    assert sorted(expected_response.keys()) == sorted(published_score_set.keys())

    # refresh score set to post worker state
    score_set = (client.get(f"/api/v1/score-sets/{published_score_set['urn']}")).json()
    for key in expected_response:
        assert (key, expected_response[key]) == (key, score_set[key])

    score_set_variants = session.execute(
        select(VariantDbModel).join(ScoreSetDbModel).where(ScoreSetDbModel.urn == score_set["urn"])
    ).scalars()
    assert all([variant.urn.startswith("urn:mavedb:") for variant in score_set_variants])


def test_publish_multiple_score_sets(session, data_provider, client, setup_router_db, data_files):
    experiment = create_experiment(client)
    score_set_1 = create_seq_score_set(client, experiment["urn"])
    score_set_1 = mock_worker_variant_insertion(client, session, data_provider, score_set_1, data_files / "scores.csv")
    score_set_2 = create_seq_score_set(client, experiment["urn"])
    score_set_2 = mock_worker_variant_insertion(client, session, data_provider, score_set_2, data_files / "scores.csv")
    score_set_3 = create_seq_score_set(client, experiment["urn"])
    score_set_3 = mock_worker_variant_insertion(client, session, data_provider, score_set_3, data_files / "scores.csv")

    with patch.object(arq.ArqRedis, "enqueue_job", return_value=None) as worker_queue:
        pub_score_set_1_data = publish_score_set(client, score_set_1["urn"])
        pub_score_set_2_data = publish_score_set(client, score_set_2["urn"])
        pub_score_set_3_data = publish_score_set(client, score_set_3["urn"])
        worker_queue.assert_called()

    assert pub_score_set_1_data["urn"] == "urn:mavedb:00000001-a-1"
    assert pub_score_set_1_data["title"] == score_set_1["title"]
    assert pub_score_set_1_data["experiment"]["urn"] == "urn:mavedb:00000001-a"
    assert pub_score_set_2_data["urn"] == "urn:mavedb:00000001-a-2"
    assert pub_score_set_2_data["title"] == score_set_2["title"]
    assert pub_score_set_2_data["experiment"]["urn"] == "urn:mavedb:00000001-a"
    assert pub_score_set_3_data["urn"] == "urn:mavedb:00000001-a-3"
    assert pub_score_set_3_data["title"] == score_set_3["title"]
    assert pub_score_set_3_data["experiment"]["urn"] == "urn:mavedb:00000001-a"

    score_set_1_variants = session.execute(
        select(VariantDbModel).join(ScoreSetDbModel).where(ScoreSetDbModel.urn == score_set_1["urn"])
    ).scalars()
    assert all([variant.urn.startswith("urn:mavedb:") for variant in score_set_1_variants])
    score_set_2_variants = session.execute(
        select(VariantDbModel).join(ScoreSetDbModel).where(ScoreSetDbModel.urn == score_set_2["urn"])
    ).scalars()
    assert all([variant.urn.startswith("urn:mavedb:") for variant in score_set_2_variants])
    score_set_3_variants = session.execute(
        select(VariantDbModel).join(ScoreSetDbModel).where(ScoreSetDbModel.urn == score_set_3["urn"])
    ).scalars()
    assert all([variant.urn.startswith("urn:mavedb:") for variant in score_set_3_variants])


def test_cannot_publish_score_set_without_variants(client, setup_router_db):
    experiment = create_experiment(client)
    score_set = create_seq_score_set(client, experiment["urn"])

    with patch.object(arq.ArqRedis, "enqueue_job", return_value=None) as worker_queue:
        response = client.post(f"/api/v1/score-sets/{score_set['urn']}/publish")
        assert response.status_code == 422
        worker_queue.assert_not_called()
        response_data = response.json()

    assert "cannot publish score set without variant scores" in response_data["detail"]


def test_cannot_publish_other_user_private_score_set(session, data_provider, client, setup_router_db, data_files):
    experiment = create_experiment(client)
    score_set = create_seq_score_set(client, experiment["urn"])
    score_set = mock_worker_variant_insertion(client, session, data_provider, score_set, data_files / "scores.csv")

    change_ownership(session, score_set["urn"], ScoreSetDbModel)

    with patch.object(arq.ArqRedis, "enqueue_job", return_value=None) as worker_queue:
        response = client.post(f"/api/v1/score-sets/{score_set['urn']}/publish")
        assert response.status_code == 404
        worker_queue.assert_not_called()
        response_data = response.json()

    assert f"score set with URN '{score_set['urn']}' not found" in response_data["detail"]


def test_anonymous_cannot_publish_user_private_score_set(
    session, data_provider, client, setup_router_db, data_files, anonymous_app_overrides
):
    experiment = create_experiment(client)
    score_set = create_seq_score_set(client, experiment["urn"])
    score_set = mock_worker_variant_insertion(client, session, data_provider, score_set, data_files / "scores.csv")

    with (
        DependencyOverrider(anonymous_app_overrides),
        patch.object(arq.ArqRedis, "enqueue_job", return_value=None) as queue,
    ):
        response = client.post(f"/api/v1/score-sets/{score_set['urn']}/publish")
        assert response.status_code == 401
        queue.assert_not_called()
        response_data = response.json()

    assert "Could not validate credentials" in response_data["detail"]


def test_contributor_can_publish_other_users_score_set(session, data_provider, client, setup_router_db, data_files):
    experiment = create_experiment(client)
    score_set = create_seq_score_set(client, experiment["urn"])
    score_set = mock_worker_variant_insertion(client, session, data_provider, score_set, data_files / "scores.csv")
    change_ownership(session, score_set["urn"], ScoreSetDbModel)
    add_contributor(
        session,
        score_set["urn"],
        ScoreSetDbModel,
        TEST_USER["username"],
        TEST_USER["first_name"],
        TEST_USER["last_name"],
    )

    with patch.object(arq.ArqRedis, "enqueue_job", return_value=None) as worker_queue:
        published_score_set = publish_score_set(client, score_set["urn"])
        worker_queue.assert_called_once()

    assert published_score_set["urn"] == "urn:mavedb:00000001-a-1"
    assert published_score_set["experiment"]["urn"] == "urn:mavedb:00000001-a"

    expected_response = update_expected_response_for_created_resources(
        deepcopy(TEST_MINIMAL_SEQ_SCORESET_RESPONSE), published_score_set["experiment"], published_score_set
    )
    expected_response["experiment"].update({"publishedDate": date.today().isoformat(), "numScoreSets": 1})
    expected_response.update(
        {
            "urn": published_score_set["urn"],
            "publishedDate": date.today().isoformat(),
            "numVariants": 3,
            "private": False,
            "datasetColumns": {"countColumns": [], "scoreColumns": ["score"]},
            "processingState": ProcessingState.success.name,
        }
    )
    expected_response["contributors"] = [
        {
            "recordType": "Contributor",
            "orcidId": TEST_USER["username"],
            "givenName": TEST_USER["first_name"],
            "familyName": TEST_USER["last_name"],
        }
    ]
    expected_response["createdBy"] = {
        "recordType": "User",
        "orcidId": EXTRA_USER["username"],
        "firstName": EXTRA_USER["first_name"],
        "lastName": EXTRA_USER["last_name"],
    }
    expected_response["modifiedBy"] = {
        "recordType": "User",
        "orcidId": EXTRA_USER["username"],
        "firstName": EXTRA_USER["first_name"],
        "lastName": EXTRA_USER["last_name"],
    }
    assert sorted(expected_response.keys()) == sorted(published_score_set.keys())

    # refresh score set to post worker state
    score_set = (client.get(f"/api/v1/score-sets/{published_score_set['urn']}")).json()
    for key in expected_response:
        assert (key, expected_response[key]) == (key, score_set[key])

    score_set_variants = session.execute(
        select(VariantDbModel).join(ScoreSetDbModel).where(ScoreSetDbModel.urn == score_set["urn"])
    ).scalars()
    assert all([variant.urn.startswith("urn:mavedb:") for variant in score_set_variants])


def test_admin_cannot_publish_other_user_private_score_set(
    session, data_provider, client, admin_app_overrides, setup_router_db, data_files
):
    experiment = create_experiment(client)
    score_set = create_seq_score_set(client, experiment["urn"])
    score_set = mock_worker_variant_insertion(client, session, data_provider, score_set, data_files / "scores.csv")

    with (
        DependencyOverrider(admin_app_overrides),
        patch.object(arq.ArqRedis, "enqueue_job", return_value=None) as queue,
    ):
        response = client.post(f"/api/v1/score-sets/{score_set['urn']}/publish")
        assert response.status_code == 404
        queue.assert_not_called()
        response_data = response.json()

    assert f"score set with URN '{score_set['urn']}' not found" in response_data["detail"]


########################################################################################################################
# Score set meta-analysis
########################################################################################################################


def test_create_single_score_set_meta_analysis(session, data_provider, client, setup_router_db, data_files):
    experiment = create_experiment(client)
    score_set = create_seq_score_set(client, experiment["urn"])
    score_set = mock_worker_variant_insertion(client, session, data_provider, score_set, data_files / "scores.csv")

    with patch.object(arq.ArqRedis, "enqueue_job", return_value=None) as worker_queue:
        published_score_set = publish_score_set(client, score_set["urn"])
        worker_queue.assert_called_once()

    meta_score_set = create_seq_score_set(
        client,
        None,
        update={"title": "Test Meta Analysis", "metaAnalyzesScoreSetUrns": [published_score_set["urn"]]},
    )
    meta_score_set = mock_worker_variant_insertion(
        client, session, data_provider, meta_score_set, data_files / "scores.csv"
    )

    published_score_set_refresh = (client.get(f"/api/v1/score-sets/{published_score_set['urn']}")).json()
    assert meta_score_set["metaAnalyzesScoreSetUrns"] == [published_score_set_refresh["urn"]]
    assert published_score_set_refresh["metaAnalyzedByScoreSetUrns"] == [meta_score_set["urn"]]
    assert isinstance(MAVEDB_TMP_URN_RE.fullmatch(meta_score_set["urn"]), re.Match)


def test_publish_single_score_set_meta_analysis(session, data_provider, client, setup_router_db, data_files):
    experiment = create_experiment(client)
    score_set = create_seq_score_set(client, experiment["urn"])
    score_set = mock_worker_variant_insertion(client, session, data_provider, score_set, data_files / "scores.csv")

    with patch.object(arq.ArqRedis, "enqueue_job", return_value=None) as worker_queue:
        score_set = publish_score_set(client, score_set["urn"])
        worker_queue.assert_called_once()

    meta_score_set = create_seq_score_set(
        client,
        None,
        update={"title": "Test Meta Analysis", "metaAnalyzesScoreSetUrns": [score_set["urn"]]},
    )
    meta_score_set = mock_worker_variant_insertion(
        client, session, data_provider, meta_score_set, data_files / "scores.csv"
    )

    with patch.object(arq.ArqRedis, "enqueue_job", return_value=None) as worker_queue:
        meta_score_set = publish_score_set(client, meta_score_set["urn"])
        worker_queue.assert_called_once()

    assert isinstance(MAVEDB_SCORE_SET_URN_RE.fullmatch(meta_score_set["urn"]), re.Match)
    assert meta_score_set["urn"] == "urn:mavedb:00000001-0-1"


def test_multiple_score_set_meta_analysis_single_experiment(
    session, data_provider, client, setup_router_db, data_files
):
    experiment = create_experiment(client)
    score_set_1 = create_seq_score_set(client, experiment["urn"], update={"title": "Score Set 1"})
    score_set_1 = mock_worker_variant_insertion(client, session, data_provider, score_set_1, data_files / "scores.csv")
    score_set_2 = create_seq_score_set(client, experiment["urn"], update={"title": "Score Set 2"})
    score_set_2 = mock_worker_variant_insertion(client, session, data_provider, score_set_2, data_files / "scores.csv")

    with patch.object(arq.ArqRedis, "enqueue_job", return_value=None) as worker_queue:
        published_score_set_1 = publish_score_set(client, score_set_1["urn"])
        published_score_set_2 = publish_score_set(client, score_set_2["urn"])
        worker_queue.assert_called()

    meta_score_set = create_seq_score_set(
        client,
        None,
        update={
            "title": "Test Meta Analysis",
            "metaAnalyzesScoreSetUrns": [published_score_set_1["urn"], published_score_set_2["urn"]],
        },
    )
    meta_score_set = mock_worker_variant_insertion(
        client, session, data_provider, meta_score_set, data_files / "scores.csv"
    )

    published_score_set_1_refresh = (client.get(f"/api/v1/score-sets/{published_score_set_1['urn']}")).json()
    assert meta_score_set["metaAnalyzesScoreSetUrns"] == sorted(
        [published_score_set_1["urn"], published_score_set_2["urn"]]
    )
    assert published_score_set_1_refresh["metaAnalyzedByScoreSetUrns"] == [meta_score_set["urn"]]

    with patch.object(arq.ArqRedis, "enqueue_job", return_value=None) as worker_queue:
        published_meta_score_set = publish_score_set(client, meta_score_set["urn"])
        worker_queue.assert_called_once()

    assert isinstance(MAVEDB_SCORE_SET_URN_RE.fullmatch(published_meta_score_set["urn"]), re.Match)
    assert published_meta_score_set["urn"] == "urn:mavedb:00000001-0-1"


def test_multiple_score_set_meta_analysis_multiple_experiment_sets(
    session, data_provider, client, setup_router_db, data_files
):
    experiment_1 = create_experiment(client, {"title": "Experiment 1"})
    experiment_2 = create_experiment(client, {"title": "Experiment 2"})
    score_set_1 = create_seq_score_set(client, experiment_1["urn"], update={"title": "Score Set 1"})
    score_set_1 = mock_worker_variant_insertion(client, session, data_provider, score_set_1, data_files / "scores.csv")
    score_set_2 = create_seq_score_set(client, experiment_2["urn"], update={"title": "Score Set 2"})
    score_set_2 = mock_worker_variant_insertion(client, session, data_provider, score_set_2, data_files / "scores.csv")

    with patch.object(arq.ArqRedis, "enqueue_job", return_value=None) as worker_queue:
        published_score_set_1 = publish_score_set(client, score_set_1["urn"])
        published_score_set_2 = publish_score_set(client, score_set_2["urn"])
        worker_queue.assert_called()

    meta_score_set = create_seq_score_set(
        client,
        None,
        update={
            "title": "Test Meta Analysis",
            "metaAnalyzesScoreSetUrns": [published_score_set_1["urn"], published_score_set_2["urn"]],
        },
    )
    meta_score_set = mock_worker_variant_insertion(
        client, session, data_provider, meta_score_set, data_files / "scores.csv"
    )
    published_score_set_1_refresh = (client.get(f"/api/v1/score-sets/{published_score_set_1['urn']}")).json()
    assert meta_score_set["metaAnalyzesScoreSetUrns"] == sorted(
        [published_score_set_1["urn"], published_score_set_2["urn"]]
    )
    assert published_score_set_1_refresh["metaAnalyzedByScoreSetUrns"] == [meta_score_set["urn"]]

    with patch.object(arq.ArqRedis, "enqueue_job", return_value=None) as worker_queue:
        published_meta_score_set = publish_score_set(client, meta_score_set["urn"])
        worker_queue.assert_called_once()

    assert isinstance(MAVEDB_SCORE_SET_URN_RE.fullmatch(published_meta_score_set["urn"]), re.Match)
    assert published_meta_score_set["urn"] == "urn:mavedb:00000003-0-1"


def test_multiple_score_set_meta_analysis_multiple_experiments(
    session, data_provider, client, setup_router_db, data_files
):
    experiment_1 = create_experiment(client, {"title": "Experiment 1"})
    experiment_2 = create_experiment(
        client, {"title": "Experiment 2", "experimentSetUrn": experiment_1["experimentSetUrn"]}
    )
    score_set_1 = create_seq_score_set(client, experiment_1["urn"], update={"title": "Score Set 1"})
    score_set_1 = mock_worker_variant_insertion(client, session, data_provider, score_set_1, data_files / "scores.csv")
    score_set_2 = create_seq_score_set(client, experiment_2["urn"], update={"title": "Score Set 2"})
    score_set_2 = mock_worker_variant_insertion(client, session, data_provider, score_set_2, data_files / "scores.csv")

    with patch.object(arq.ArqRedis, "enqueue_job", return_value=None) as worker_queue:
        published_score_set_1 = publish_score_set(client, score_set_1["urn"])
        published_score_set_2 = publish_score_set(client, score_set_2["urn"])
        worker_queue.assert_called()

    meta_score_set = create_seq_score_set(
        client,
        None,
        update={
            "title": "Test Meta Analysis",
            "metaAnalyzesScoreSetUrns": [published_score_set_1["urn"], published_score_set_2["urn"]],
        },
    )
    meta_score_set = mock_worker_variant_insertion(
        client, session, data_provider, meta_score_set, data_files / "scores.csv"
    )
    published_score_set_1_refresh = (client.get(f"/api/v1/score-sets/{published_score_set_1['urn']}")).json()
    assert meta_score_set["metaAnalyzesScoreSetUrns"] == sorted(
        [published_score_set_1["urn"], published_score_set_2["urn"]]
    )
    assert published_score_set_1_refresh["metaAnalyzedByScoreSetUrns"] == [meta_score_set["urn"]]

    with patch.object(arq.ArqRedis, "enqueue_job", return_value=None) as worker_queue:
        published_meta_score_set = publish_score_set(client, meta_score_set["urn"])
        worker_queue.assert_called_once()

    assert isinstance(MAVEDB_SCORE_SET_URN_RE.fullmatch(published_meta_score_set["urn"]), re.Match)
    assert published_meta_score_set["urn"] == "urn:mavedb:00000001-0-1"


def test_multiple_score_set_meta_analysis_multiple_experiment_sets_different_score_sets(
    session, data_provider, client, setup_router_db, data_files
):
    experiment_1 = create_experiment(client, {"title": "Experiment 1"})
    experiment_2 = create_experiment(client, {"title": "Experiment 2"})

    score_set_1_1 = create_seq_score_set(client, experiment_1["urn"], update={"title": "Score Set 1 exp 1"})
    score_set_1_1 = mock_worker_variant_insertion(
        client, session, data_provider, score_set_1_1, data_files / "scores.csv"
    )
    score_set_2_1 = create_seq_score_set(client, experiment_1["urn"], update={"title": "Score Set 2 exp 1"})
    score_set_2_1 = mock_worker_variant_insertion(
        client, session, data_provider, score_set_2_1, data_files / "scores.csv"
    )
    score_set_1_2 = create_seq_score_set(client, experiment_2["urn"], update={"title": "Score Set 1 exp 2 "})
    score_set_1_2 = mock_worker_variant_insertion(
        client, session, data_provider, score_set_1_2, data_files / "scores.csv"
    )
    score_set_2_2 = create_seq_score_set(client, experiment_2["urn"], update={"title": "Score Set 2 exp 2"})
    score_set_2_2 = mock_worker_variant_insertion(
        client, session, data_provider, score_set_2_2, data_files / "scores.csv"
    )

    with patch.object(arq.ArqRedis, "enqueue_job", return_value=None) as worker_queue:
        published_score_set_1_1 = publish_score_set(client, score_set_1_1["urn"])
        published_score_set_1_2 = publish_score_set(client, score_set_1_2["urn"])
        published_score_set_2_1 = publish_score_set(client, score_set_2_1["urn"])
        published_score_set_2_2 = publish_score_set(client, score_set_2_2["urn"])
        worker_queue.assert_called()

    meta_score_set_1 = create_seq_score_set(
        client,
        None,
        update={
            "title": "Test Meta Analysis",
            "metaAnalyzesScoreSetUrns": [published_score_set_1_1["urn"], published_score_set_1_2["urn"]],
        },
    )
    meta_score_set_1 = mock_worker_variant_insertion(
        client, session, data_provider, meta_score_set_1, data_files / "scores.csv"
    )

    published_score_set_1_1_refresh = (client.get(f"/api/v1/score-sets/{published_score_set_1_1['urn']}")).json()
    assert meta_score_set_1["metaAnalyzesScoreSetUrns"] == sorted(
        [published_score_set_1_1["urn"], published_score_set_1_2["urn"]]
    )
    assert published_score_set_1_1_refresh["metaAnalyzedByScoreSetUrns"] == [meta_score_set_1["urn"]]

    meta_score_set_2 = create_seq_score_set(
        client,
        None,
        update={
            "title": "Test Meta Analysis",
            "metaAnalyzesScoreSetUrns": [published_score_set_2_1["urn"], published_score_set_2_2["urn"]],
        },
    )
    meta_score_set_2 = mock_worker_variant_insertion(
        client, session, data_provider, meta_score_set_2, data_files / "scores.csv"
    )
    published_score_set_2_1_refresh = (client.get(f"/api/v1/score-sets/{published_score_set_2_1['urn']}")).json()
    assert meta_score_set_2["metaAnalyzesScoreSetUrns"] == sorted(
        [published_score_set_2_1["urn"], published_score_set_2_2["urn"]]
    )
    assert published_score_set_2_1_refresh["metaAnalyzedByScoreSetUrns"] == [meta_score_set_2["urn"]]

    meta_score_set_3 = create_seq_score_set(
        client,
        None,
        update={
            "title": "Test Meta Analysis",
            "metaAnalyzesScoreSetUrns": [published_score_set_1_1["urn"], published_score_set_2_2["urn"]],
        },
    )
    meta_score_set_3 = mock_worker_variant_insertion(
        client, session, data_provider, meta_score_set_3, data_files / "scores.csv"
    )

    with patch.object(arq.ArqRedis, "enqueue_job", return_value=None) as worker_queue:
        published_meta_score_set_1 = publish_score_set(client, meta_score_set_1["urn"])
        published_meta_score_set_2 = publish_score_set(client, meta_score_set_2["urn"])
        published_meta_score_set_3 = publish_score_set(client, meta_score_set_3["urn"])
        worker_queue.assert_called()

    assert isinstance(MAVEDB_SCORE_SET_URN_RE.fullmatch(published_meta_score_set_1["urn"]), re.Match)
    assert isinstance(MAVEDB_SCORE_SET_URN_RE.fullmatch(published_meta_score_set_2["urn"]), re.Match)
    assert isinstance(MAVEDB_SCORE_SET_URN_RE.fullmatch(published_meta_score_set_3["urn"]), re.Match)
    assert published_meta_score_set_1["urn"] == "urn:mavedb:00000003-0-1"
    assert published_meta_score_set_2["urn"] == "urn:mavedb:00000003-0-2"
    assert published_meta_score_set_3["urn"] == "urn:mavedb:00000003-0-3"


def test_cannot_add_score_set_to_meta_analysis_experiment(session, data_provider, client, setup_router_db, data_files):
    experiment = create_experiment(client)
    score_set_1 = create_seq_score_set(client, experiment["urn"], update={"title": "Score Set 1"})
    score_set_1 = mock_worker_variant_insertion(client, session, data_provider, score_set_1, data_files / "scores.csv")

    with patch.object(arq.ArqRedis, "enqueue_job", return_value=None) as worker_queue:
        published_score_set_1 = publish_score_set(client, score_set_1["urn"])
        worker_queue.assert_called()

    meta_score_set_1 = create_seq_score_set(
        client,
        None,
        update={"title": "Test Meta Analysis", "metaAnalyzesScoreSetUrns": [published_score_set_1["urn"]]},
    )
    meta_score_set_1 = mock_worker_variant_insertion(
        client, session, data_provider, meta_score_set_1, data_files / "scores.csv"
    )

    with patch.object(arq.ArqRedis, "enqueue_job", return_value=None) as worker_queue:
        meta_score_set_1 = publish_score_set(client, meta_score_set_1["urn"])
        worker_queue.assert_called()

    assert isinstance(MAVEDB_SCORE_SET_URN_RE.fullmatch(meta_score_set_1["urn"]), re.Match)
    assert meta_score_set_1["urn"] == "urn:mavedb:00000001-0-1"

    score_set_2 = deepcopy(TEST_MINIMAL_SEQ_SCORESET)
    score_set_2["experimentUrn"] = meta_score_set_1["experiment"]["urn"]
    jsonschema.validate(instance=score_set_2, schema=ScoreSetCreate.schema())

    response = client.post("/api/v1/score-sets/", json=score_set_2)
    response_data = response.json()
    assert response.status_code == 403
    assert "Score sets may not be added to a meta-analysis experiment." in response_data["detail"]


def test_create_single_score_set_meta_analysis_to_others_score_set(
    session, data_provider, client, setup_router_db, data_files
):
    experiment = create_experiment(client)
    score_set = create_seq_score_set(client, experiment["urn"])
    score_set = mock_worker_variant_insertion(client, session, data_provider, score_set, data_files / "scores.csv")

    with patch.object(arq.ArqRedis, "enqueue_job", return_value=None) as worker_queue:
        published_score_set = publish_score_set(client, score_set["urn"])
        worker_queue.assert_called()

    change_ownership(session, published_score_set["urn"], ScoreSetDbModel)

    meta_score_set = create_seq_score_set(
        client,
        None,
        update={"title": "Test Meta Analysis", "metaAnalyzesScoreSetUrns": [published_score_set["urn"]]},
    )
    meta_score_set = mock_worker_variant_insertion(
        client, session, data_provider, meta_score_set, data_files / "scores.csv"
    )

    published_score_set_refresh = (client.get(f"/api/v1/score-sets/{published_score_set['urn']}")).json()
    assert meta_score_set["metaAnalyzesScoreSetUrns"] == [published_score_set["urn"]]
    assert published_score_set_refresh["metaAnalyzedByScoreSetUrns"] == [meta_score_set["urn"]]
    assert isinstance(MAVEDB_TMP_URN_RE.fullmatch(meta_score_set["urn"]), re.Match)


def test_multiple_score_set_meta_analysis_single_experiment_with_different_creator(
    session, data_provider, client, setup_router_db, data_files
):
    experiment = create_experiment(client)
    score_set_1 = create_seq_score_set(client, experiment["urn"], update={"title": "Score Set 1"})
    score_set_1 = mock_worker_variant_insertion(client, session, data_provider, score_set_1, data_files / "scores.csv")
    score_set_2 = create_seq_score_set(client, experiment["urn"], update={"title": "Score Set 2"})
    score_set_2 = mock_worker_variant_insertion(client, session, data_provider, score_set_2, data_files / "scores.csv")

    with patch.object(arq.ArqRedis, "enqueue_job", return_value=None) as worker_queue:
        published_score_set_1 = publish_score_set(client, score_set_1["urn"])
        published_score_set_2 = publish_score_set(client, score_set_2["urn"])
        worker_queue.assert_called()

    change_ownership(session, published_score_set_2["urn"], ScoreSetDbModel)
    meta_score_set = create_seq_score_set(
        client,
        None,
        update={
            "title": "Test Meta Analysis",
            "metaAnalyzesScoreSetUrns": [published_score_set_1["urn"], published_score_set_2["urn"]],
        },
    )
    meta_score_set = mock_worker_variant_insertion(
        client, session, data_provider, meta_score_set, data_files / "scores.csv"
    )

    published_score_set_1_refresh = (client.get(f"/api/v1/score-sets/{published_score_set_1['urn']}")).json()
    assert meta_score_set["metaAnalyzesScoreSetUrns"] == sorted(
        [published_score_set_1["urn"], published_score_set_2["urn"]]
    )
    assert published_score_set_1_refresh["metaAnalyzedByScoreSetUrns"] == [meta_score_set["urn"]]

    with patch.object(arq.ArqRedis, "enqueue_job", return_value=None) as worker_queue:
        meta_score_set = publish_score_set(client, meta_score_set["urn"])
        worker_queue.assert_called()

    assert meta_score_set["urn"] == "urn:mavedb:00000001-0-1"
    assert isinstance(MAVEDB_SCORE_SET_URN_RE.fullmatch(meta_score_set["urn"]), re.Match)


def test_multiple_score_set_meta_analysis_multiple_experiment_sets_with_different_creator(
    session, data_provider, client, setup_router_db, data_files
):
    experiment_1 = create_experiment(client, {"title": "Experiment 1"})
    experiment_2 = create_experiment(client, {"title": "Experiment 2"})
    score_set_1 = create_seq_score_set(client, experiment_1["urn"], update={"title": "Score Set 1"})
    score_set_1 = mock_worker_variant_insertion(client, session, data_provider, score_set_1, data_files / "scores.csv")
    score_set_2 = create_seq_score_set(client, experiment_2["urn"], update={"title": "Score Set 2"})
    score_set_2 = mock_worker_variant_insertion(client, session, data_provider, score_set_2, data_files / "scores.csv")

    with patch.object(arq.ArqRedis, "enqueue_job", return_value=None) as worker_queue:
        published_score_set_1 = publish_score_set(client, score_set_1["urn"])
        published_score_set_2 = publish_score_set(client, score_set_2["urn"])
        worker_queue.assert_called()

    change_ownership(session, published_score_set_2["urn"], ScoreSetDbModel)
    meta_score_set = create_seq_score_set(
        client,
        None,
        update={
            "title": "Test Meta Analysis",
            "metaAnalyzesScoreSetUrns": [published_score_set_1["urn"], published_score_set_2["urn"]],
        },
    )
    meta_score_set = mock_worker_variant_insertion(
        client, session, data_provider, meta_score_set, data_files / "scores.csv"
    )

    published_score_set_1_refresh = (client.get(f"/api/v1/score-sets/{published_score_set_1['urn']}")).json()
    assert meta_score_set["metaAnalyzesScoreSetUrns"] == sorted(
        [published_score_set_1["urn"], published_score_set_2["urn"]]
    )
    assert published_score_set_1_refresh["metaAnalyzedByScoreSetUrns"] == [meta_score_set["urn"]]

    with patch.object(arq.ArqRedis, "enqueue_job", return_value=None) as worker_queue:
        published_meta_score_set = publish_score_set(client, meta_score_set["urn"])
        worker_queue.assert_called()

    assert published_meta_score_set["urn"] == "urn:mavedb:00000003-0-1"
    assert isinstance(MAVEDB_SCORE_SET_URN_RE.fullmatch(published_meta_score_set["urn"]), re.Match)


########################################################################################################################
# Score set search
########################################################################################################################


def test_search_private_score_sets_no_match(session, data_provider, client, setup_router_db, data_files):
    experiment = create_experiment(client, {"title": "Experiment 1"})
    score_set = create_seq_score_set(client, experiment["urn"], update={"title": "Score Set 1"})
    score_set = mock_worker_variant_insertion(client, session, data_provider, score_set, data_files / "scores.csv")

    search_payload = {"text": "fnord"}
    response = client.post("/api/v1/me/score-sets/search", json=search_payload)
    assert response.status_code == 200
    assert len(response.json()) == 0


def test_search_private_score_sets_match(session, data_provider, client, setup_router_db, data_files):
    experiment = create_experiment(client, {"title": "Experiment 1"})
    score_set = create_seq_score_set(client, experiment["urn"], update={"title": "Test Fnord Score Set"})
    score_set = mock_worker_variant_insertion(client, session, data_provider, score_set, data_files / "scores.csv")

    search_payload = {"text": "fnord"}
    response = client.post("/api/v1/me/score-sets/search", json=search_payload)
    assert response.status_code == 200
    assert len(response.json()) == 1
    assert response.json()[0]["title"] == score_set["title"]


def test_search_private_score_sets_urn_match(session, data_provider, client, setup_router_db, data_files):
    experiment = create_experiment(client)
    score_set = create_seq_score_set(client, experiment["urn"], update={"title": "Score Set 1"})
    score_set = mock_worker_variant_insertion(client, session, data_provider, score_set, data_files / "scores.csv")

    search_payload = {"urn": score_set["urn"]}
    response = client.post("/api/v1/me/score-sets/search", json=search_payload)
    assert response.status_code == 200
    assert len(response.json()) == 1
    assert response.json()[0]["urn"] == score_set["urn"]


# There is space in the end of test urn. The search result returned nothing before.
def test_search_private_score_sets_urn_with_space_match(session, data_provider, client, setup_router_db, data_files):
    experiment = create_experiment(client)
    score_set = create_seq_score_set(client, experiment["urn"], update={"title": "Score Set 1"})
    score_set = mock_worker_variant_insertion(client, session, data_provider, score_set, data_files / "scores.csv")

    urn_with_space = score_set["urn"] + "   "
    search_payload = {"urn": urn_with_space}
    response = client.post("/api/v1/me/score-sets/search", json=search_payload)
    assert response.status_code == 200
    assert len(response.json()) == 1
    assert response.json()[0]["urn"] == score_set["urn"]


def test_search_others_private_score_sets_no_match(session, data_provider, client, setup_router_db, data_files):
    experiment = create_experiment(client, {"title": "Experiment 1"})
    score_set = create_seq_score_set(client, experiment["urn"], update={"title": "Score Set 1"})
    score_set = mock_worker_variant_insertion(client, session, data_provider, score_set, data_files / "scores.csv")
    change_ownership(session, score_set["urn"], ScoreSetDbModel)

    search_payload = {"text": "fnord"}
    response = client.post("/api/v1/me/score-sets/search", json=search_payload)
    assert response.status_code == 200
    assert len(response.json()) == 0


def test_search_others_private_score_sets_match(session, data_provider, client, setup_router_db, data_files):
    experiment = create_experiment(client, {"title": "Experiment 1"})
    score_set = create_seq_score_set(client, experiment["urn"], update={"title": "Score Set 1"})
    score_set = mock_worker_variant_insertion(client, session, data_provider, score_set, data_files / "scores.csv")

    change_ownership(session, score_set["urn"], ScoreSetDbModel)
    search_payload = {"text": "fnord"}
    response = client.post("/api/v1/me/score-sets/search", json=search_payload)
    assert response.status_code == 200
    assert len(response.json()) == 0


def test_search_others_private_score_sets_urn_match(session, data_provider, client, setup_router_db, data_files):
    experiment = create_experiment(client)
    score_set = create_seq_score_set(client, experiment["urn"], update={"title": "Score Set 1"})
    score_set = mock_worker_variant_insertion(client, session, data_provider, score_set, data_files / "scores.csv")
    change_ownership(session, score_set["urn"], ScoreSetDbModel)

    search_payload = {"urn": score_set["urn"]}
    response = client.post("/api/v1/me/score-sets/search", json=search_payload)
    assert response.status_code == 200
    assert len(response.json()) == 0


# There is space in the end of test urn. The search result returned nothing before.
def test_search_others_private_score_sets_urn_with_space_match(
    session, data_provider, client, setup_router_db, data_files
):
    experiment = create_experiment(client)
    score_set = create_seq_score_set(client, experiment["urn"], update={"title": "Score Set 1"})
    score_set = mock_worker_variant_insertion(client, session, data_provider, score_set, data_files / "scores.csv")
    change_ownership(session, score_set["urn"], ScoreSetDbModel)

    urn_with_space = score_set["urn"] + "   "
    search_payload = {"urn": urn_with_space}
    response = client.post("/api/v1/me/score-sets/search", json=search_payload)
    assert response.status_code == 200
    assert len(response.json()) == 0


def test_search_public_score_sets_no_match(session, data_provider, client, setup_router_db, data_files):
    experiment = create_experiment(client, {"title": "Experiment 1"})
    score_set = create_seq_score_set(client, experiment["urn"], update={"title": "Score Set 1"})
    score_set = mock_worker_variant_insertion(client, session, data_provider, score_set, data_files / "scores.csv")

    with patch.object(arq.ArqRedis, "enqueue_job", return_value=None) as worker_queue:
        publish_score_set(client, score_set["urn"])
        worker_queue.assert_called_once()

    search_payload = {"text": "fnord"}
    response = client.post("/api/v1/score-sets/search", json=search_payload)
    assert response.status_code == 200
    assert len(response.json()) == 0


def test_search_public_score_sets_match(session, data_provider, client, setup_router_db, data_files):
    experiment = create_experiment(client, {"title": "Experiment 1"})
    score_set = create_seq_score_set(client, experiment["urn"], update={"title": "Test Fnord Score Set"})
    score_set = mock_worker_variant_insertion(client, session, data_provider, score_set, data_files / "scores.csv")

    with patch.object(arq.ArqRedis, "enqueue_job", return_value=None) as worker_queue:
        publish_score_set(client, score_set["urn"])
        worker_queue.assert_called_once()

    search_payload = {"text": "fnord"}
    response = client.post("/api/v1/score-sets/search", json=search_payload)
    assert response.status_code == 200
    assert len(response.json()) == 1
    assert response.json()[0]["title"] == score_set["title"]


def test_search_public_score_sets_urn_with_space_match(session, data_provider, client, setup_router_db, data_files):
    experiment = create_experiment(client, {"title": "Experiment 1"})
    score_set = create_seq_score_set(client, experiment["urn"], update={"title": "Score Set 1"})
    score_set = mock_worker_variant_insertion(client, session, data_provider, score_set, data_files / "scores.csv")

    with patch.object(arq.ArqRedis, "enqueue_job", return_value=None) as worker_queue:
        published_score_set = publish_score_set(client, score_set["urn"])
        worker_queue.assert_called_once()

    urn_with_space = published_score_set["urn"] + "   "
    search_payload = {"urn": urn_with_space}
    response = client.post("/api/v1/score-sets/search", json=search_payload)
    assert response.status_code == 200
    assert len(response.json()) == 1
    assert response.json()[0]["urn"] == published_score_set["urn"]


def test_search_others_public_score_sets_no_match(session, data_provider, client, setup_router_db, data_files):
    experiment = create_experiment(client, {"title": "Experiment 1"})
    score_set = create_seq_score_set(client, experiment["urn"], update={"title": "Score Set 1"})
    score_set = mock_worker_variant_insertion(client, session, data_provider, score_set, data_files / "scores.csv")

    with patch.object(arq.ArqRedis, "enqueue_job", return_value=None) as worker_queue:
        published_score_set = publish_score_set(client, score_set["urn"])
        worker_queue.assert_called_once()

    change_ownership(session, published_score_set["urn"], ScoreSetDbModel)

    search_payload = {"text": "fnord"}
    response = client.post("/api/v1/score-sets/search", json=search_payload)
    assert response.status_code == 200
    assert len(response.json()) == 0


def test_search_others_public_score_sets_match(session, data_provider, client, setup_router_db, data_files):
    experiment = create_experiment(client, {"title": "Experiment 1"})
    score_set = create_seq_score_set(client, experiment["urn"], update={"title": "Test Fnord Score Set"})
    score_set = mock_worker_variant_insertion(client, session, data_provider, score_set, data_files / "scores.csv")

    with patch.object(arq.ArqRedis, "enqueue_job", return_value=None) as worker_queue:
        published_score_set = publish_score_set(client, score_set["urn"])
        worker_queue.assert_called_once()

    change_ownership(session, published_score_set["urn"], ScoreSetDbModel)
    assert session.query(ScoreSetDbModel).filter_by(urn=published_score_set["urn"]).one()

    search_payload = {"text": "fnord"}
    response = client.post("/api/v1/score-sets/search", json=search_payload)
    assert response.status_code == 200
    assert len(response.json()) == 1
    assert response.json()[0]["title"] == published_score_set["title"]


def test_search_others_public_score_sets_urn_match(session, data_provider, client, setup_router_db, data_files):
    experiment = create_experiment(client, {"title": "Experiment 1"})
    score_set = create_seq_score_set(client, experiment["urn"], update={"title": "Score Set 1"})
    score_set = mock_worker_variant_insertion(client, session, data_provider, score_set, data_files / "scores.csv")

    with patch.object(arq.ArqRedis, "enqueue_job", return_value=None) as worker_queue:
        published_score_set = publish_score_set(client, score_set["urn"])
        worker_queue.assert_called_once()

    change_ownership(session, published_score_set["urn"], ScoreSetDbModel)
    search_payload = {"urn": score_set["urn"]}
    response = client.post("/api/v1/score-sets/search", json=search_payload)
    assert response.status_code == 200
    assert len(response.json()) == 1
    assert response.json()[0]["urn"] == published_score_set["urn"]


def test_search_others_public_score_sets_urn_with_space_match(
    session, data_provider, client, setup_router_db, data_files
):
    experiment = create_experiment(client, {"title": "Experiment 1"})
    score_set = create_seq_score_set(client, experiment["urn"], update={"title": "Score Set 1"})
    score_set = mock_worker_variant_insertion(client, session, data_provider, score_set, data_files / "scores.csv")

    with patch.object(arq.ArqRedis, "enqueue_job", return_value=None) as worker_queue:
        published_score_set = publish_score_set(client, score_set["urn"])
        worker_queue.assert_called_once()

    change_ownership(session, published_score_set["urn"], ScoreSetDbModel)
    urn_with_space = published_score_set["urn"] + "   "
    search_payload = {"urn": urn_with_space}
    response = client.post("/api/v1/score-sets/search", json=search_payload)
    assert response.status_code == 200
    assert len(response.json()) == 1
    assert response.json()[0]["urn"] == published_score_set["urn"]


def test_search_private_score_sets_not_showing_public_score_set(
    session, data_provider, client, setup_router_db, data_files
):
    experiment = create_experiment(client, {"title": "Experiment 1"})
    score_set_1 = create_seq_score_set(client, experiment["urn"], update={"title": "Score Set 1"})
    score_set_1 = mock_worker_variant_insertion(client, session, data_provider, score_set_1, data_files / "scores.csv")
    score_set_2 = create_seq_score_set(client, experiment["urn"], update={"title": "Score Set 2"})
    score_set_2 = mock_worker_variant_insertion(client, session, data_provider, score_set_2, data_files / "scores.csv")

    with patch.object(arq.ArqRedis, "enqueue_job", return_value=None) as worker_queue:
        publish_score_set(client, score_set_1["urn"])
        worker_queue.assert_called_once()

    search_payload = {"published": False}
    response = client.post("/api/v1/score-sets/search", json=search_payload)
    assert response.status_code == 200
    assert len(response.json()) == 1
    assert response.json()[0]["urn"] == score_set_2["urn"]


def test_search_public_score_sets_not_showing_private_score_set(
    session, data_provider, client, setup_router_db, data_files
):
    experiment = create_experiment(client, {"title": "Experiment 1"})
    score_set_1 = create_seq_score_set(client, experiment["urn"], update={"title": "Score Set 1"})
    score_set_1 = mock_worker_variant_insertion(client, session, data_provider, score_set_1, data_files / "scores.csv")
    score_set_2 = create_seq_score_set(client, experiment["urn"], update={"title": "Score Set 2"})
    score_set_2 = mock_worker_variant_insertion(client, session, data_provider, score_set_2, data_files / "scores.csv")

    with patch.object(arq.ArqRedis, "enqueue_job", return_value=None) as worker_queue:
        published_score_set_1 = publish_score_set(client, score_set_1["urn"])
        worker_queue.assert_called_once()

    search_payload = {"published": True}
    response = client.post("/api/v1/score-sets/search", json=search_payload)
    assert response.status_code == 200
    assert len(response.json()) == 1
    assert response.json()[0]["urn"] == published_score_set_1["urn"]


########################################################################################################################
# Score set deletion
########################################################################################################################


def test_anonymous_cannot_delete_other_users_private_scoreset(
    session, data_provider, client, setup_router_db, data_files, anonymous_app_overrides
):
    experiment = create_experiment(client)
    score_set = create_seq_score_set(client, experiment["urn"])
    score_set = mock_worker_variant_insertion(client, session, data_provider, score_set, data_files / "scores.csv")

    with DependencyOverrider(anonymous_app_overrides):
        response = client.delete(f"/api/v1/score-sets/{score_set['urn']}")

    assert response.status_code == 401
    assert "Could not validate credentials" in response.json()["detail"]


def test_anonymous_cannot_delete_other_users_published_scoreset(
    session, data_provider, client, setup_router_db, data_files, anonymous_app_overrides
):
    experiment = create_experiment(client)
    score_set = create_seq_score_set(client, experiment["urn"])
    score_set = mock_worker_variant_insertion(client, session, data_provider, score_set, data_files / "scores.csv")

    with patch.object(arq.ArqRedis, "enqueue_job", return_value=None) as worker_queue:
        published_score_set = publish_score_set(client, score_set["urn"])
        worker_queue.assert_called_once()

    with DependencyOverrider(anonymous_app_overrides):
        del_response = client.delete(f"/api/v1/score-sets/{published_score_set['urn']}")

    assert del_response.status_code == 401
    del_response_data = del_response.json()
    assert "Could not validate credentials" in del_response_data["detail"]


def test_can_delete_own_private_scoreset(session, data_provider, client, setup_router_db, data_files):
    experiment = create_experiment(client)
    score_set = create_seq_score_set(client, experiment["urn"])
    score_set = mock_worker_variant_insertion(client, session, data_provider, score_set, data_files / "scores.csv")

    response = client.delete(f"/api/v1/score-sets/{score_set['urn']}")

    assert response.status_code == 200


def test_cannot_delete_own_published_scoreset(session, data_provider, client, setup_router_db, data_files):
    experiment = create_experiment(client)
    score_set = create_seq_score_set(client, experiment["urn"])
    score_set = mock_worker_variant_insertion(client, session, data_provider, score_set, data_files / "scores.csv")

    with patch.object(arq.ArqRedis, "enqueue_job", return_value=None) as worker_queue:
        published_score_set = publish_score_set(client, score_set["urn"])
        worker_queue.assert_called_once()

    del_response = client.delete(f"/api/v1/score-sets/{published_score_set['urn']}")

    assert del_response.status_code == 403
    del_response_data = del_response.json()
    assert f"insufficient permissions for URN '{published_score_set['urn']}'" in del_response_data["detail"]


def test_contributor_can_delete_other_users_private_scoreset(
    session, data_provider, client, setup_router_db, data_files, admin_app_overrides
):
    experiment = create_experiment(client)
    score_set = create_seq_score_set(client, experiment["urn"])
    score_set = mock_worker_variant_insertion(client, session, data_provider, score_set, data_files / "scores.csv")
    change_ownership(session, score_set["urn"], ScoreSetDbModel)
    add_contributor(
        session,
        score_set["urn"],
        ScoreSetDbModel,
        TEST_USER["username"],
        TEST_USER["first_name"],
        TEST_USER["last_name"],
    )

    response = client.delete(f"/api/v1/score-sets/{score_set['urn']}")

    assert response.status_code == 200


def test_admin_can_delete_other_users_private_scoreset(
    session, data_provider, client, setup_router_db, data_files, admin_app_overrides
):
    experiment = create_experiment(client)
    score_set = create_seq_score_set(client, experiment["urn"])
    score_set = mock_worker_variant_insertion(client, session, data_provider, score_set, data_files / "scores.csv")

    with DependencyOverrider(admin_app_overrides):
        response = client.delete(f"/api/v1/score-sets/{score_set['urn']}")

    assert response.status_code == 200


def test_admin_can_delete_other_users_published_scoreset(
    session, data_provider, client, setup_router_db, data_files, admin_app_overrides
):
    experiment = create_experiment(client)
    score_set = create_seq_score_set(client, experiment["urn"])
    score_set = mock_worker_variant_insertion(client, session, data_provider, score_set, data_files / "scores.csv")

    with patch.object(arq.ArqRedis, "enqueue_job", return_value=None) as worker_queue:
        published_score_set = publish_score_set(client, score_set["urn"])
        worker_queue.assert_called_once()

    with DependencyOverrider(admin_app_overrides):
        del_response = client.delete(f"/api/v1/score-sets/{published_score_set['urn']}")
        assert del_response.status_code == 200


########################################################################################################################
# Adding score sets to experiments
########################################################################################################################


def test_can_add_score_set_to_own_private_experiment(session, client, setup_router_db):
    experiment = create_experiment(client)
    score_set_post_payload = deepcopy(TEST_MINIMAL_SEQ_SCORESET)
    score_set_post_payload["experimentUrn"] = experiment["urn"]
    response = client.post("/api/v1/score-sets/", json=score_set_post_payload)
    assert response.status_code == 200


def test_cannot_add_score_set_to_others_private_experiment(session, client, setup_router_db):
    experiment = create_experiment(client)
    experiment_urn = experiment["urn"]
    change_ownership(session, experiment_urn, ExperimentDbModel)
    score_set_post_payload = deepcopy(TEST_MINIMAL_SEQ_SCORESET)
    score_set_post_payload["experimentUrn"] = experiment_urn
    response = client.post("/api/v1/score-sets/", json=score_set_post_payload)
    assert response.status_code == 404
    response_data = response.json()
    assert f"experiment with URN '{experiment_urn}' not found" in response_data["detail"]


def test_can_add_score_set_to_own_public_experiment(session, data_provider, client, setup_router_db, data_files):
    experiment = create_experiment(client)
    score_set_1 = create_seq_score_set(client, experiment["urn"])
    score_set_1 = mock_worker_variant_insertion(client, session, data_provider, score_set_1, data_files / "scores.csv")

    with patch.object(arq.ArqRedis, "enqueue_job", return_value=None) as worker_queue:
        published_score_set_1 = publish_score_set(client, score_set_1["urn"])
        worker_queue.assert_called_once()

    score_set_2 = deepcopy(TEST_MINIMAL_SEQ_SCORESET)
    score_set_2["experimentUrn"] = published_score_set_1["experiment"]["urn"]
    response = client.post("/api/v1/score-sets/", json=score_set_2)
    assert response.status_code == 200


def test_can_add_score_set_to_others_public_experiment(session, data_provider, client, setup_router_db, data_files):
    experiment = create_experiment(client)
    score_set_1 = create_seq_score_set(client, experiment["urn"])
    score_set_1 = mock_worker_variant_insertion(client, session, data_provider, score_set_1, data_files / "scores.csv")

    with patch.object(arq.ArqRedis, "enqueue_job", return_value=None) as worker_queue:
        published_score_set = publish_score_set(client, score_set_1["urn"])
        worker_queue.assert_called_once()

    published_experiment_urn = published_score_set["experiment"]["urn"]
    change_ownership(session, published_experiment_urn, ExperimentDbModel)
    score_set_2 = deepcopy(TEST_MINIMAL_SEQ_SCORESET)
    score_set_2["experimentUrn"] = published_experiment_urn
    response = client.post("/api/v1/score-sets/", json=score_set_2)
    assert response.status_code == 200


def test_contributor_can_add_score_set_to_others_private_experiment(session, client, setup_router_db):
    experiment = create_experiment(client)
    change_ownership(session, experiment["urn"], ExperimentDbModel)
    add_contributor(
        session,
        experiment["urn"],
        ExperimentDbModel,
        TEST_USER["username"],
        TEST_USER["first_name"],
        TEST_USER["last_name"],
    )
    score_set_post_payload = deepcopy(TEST_MINIMAL_SEQ_SCORESET)
    score_set_post_payload["experimentUrn"] = experiment["urn"]
    response = client.post("/api/v1/score-sets/", json=score_set_post_payload)
    assert response.status_code == 200


def test_contributor_can_add_score_set_to_others_public_experiment(
    session, data_provider, client, setup_router_db, data_files
):
    experiment = create_experiment(client)
    score_set = create_seq_score_set(client, experiment["urn"])
    score_set = mock_worker_variant_insertion(client, session, data_provider, score_set, data_files / "scores.csv")

    with patch.object(arq.ArqRedis, "enqueue_job", return_value=None) as worker_queue:
        published_score_set = publish_score_set(client, score_set["urn"])
        worker_queue.assert_called_once()

    published_experiment_urn = published_score_set["experiment"]["urn"]
    change_ownership(session, published_experiment_urn, ExperimentDbModel)
    add_contributor(
        session,
        published_experiment_urn,
        ExperimentDbModel,
        TEST_USER["username"],
        TEST_USER["first_name"],
        TEST_USER["last_name"],
    )
    score_set_post_payload = deepcopy(TEST_MINIMAL_SEQ_SCORESET)
    score_set_post_payload["experimentUrn"] = published_experiment_urn
    response = client.post("/api/v1/score-sets/", json=score_set_post_payload)
    assert response.status_code == 200


def test_cannot_create_score_set_with_inactive_license(session, client, setup_router_db):
    experiment = create_experiment(client)
    score_set_post_payload = deepcopy(TEST_MINIMAL_SEQ_SCORESET)
    score_set_post_payload["experimentUrn"] = experiment["urn"]
    score_set_post_payload["licenseId"] = TEST_INACTIVE_LICENSE["id"]
    response = client.post("/api/v1/score-sets/", json=score_set_post_payload)
    assert response.status_code == 400


def test_cannot_modify_score_set_to_inactive_license(session, client, setup_router_db):
    experiment = create_experiment(client)
    score_set = create_seq_score_set(client, experiment["urn"])
    score_set_post_payload = score_set.copy()
    score_set_post_payload.update({"licenseId": TEST_INACTIVE_LICENSE["id"], "urn": score_set["urn"]})
    response = client.put(f"/api/v1/score-sets/{score_set['urn']}", json=score_set_post_payload)
    assert response.status_code == 400


def test_can_modify_metadata_for_score_set_with_inactive_license(session, client, setup_router_db):
    experiment = create_experiment(client)
    score_set = create_seq_score_set(client, experiment["urn"])
    change_to_inactive_license(session, score_set["urn"])
    score_set_post_payload = score_set.copy()
    score_set_post_payload.update({"title": "Update title", "urn": score_set["urn"]})
    response = client.put(f"/api/v1/score-sets/{score_set['urn']}", json=score_set_post_payload)
    assert response.status_code == 200
    response_data = response.json()
    assert ("title", response_data["title"]) == ("title", "Update title")


########################################################################################################################
# Supersede score set
########################################################################################################################


def test_create_superseding_score_set(session, data_provider, client, setup_router_db, data_files):
    experiment = create_experiment(client)
    score_set = create_seq_score_set(client, experiment["urn"])
    score_set = mock_worker_variant_insertion(client, session, data_provider, score_set, data_files / "scores.csv")

    with patch.object(arq.ArqRedis, "enqueue_job", return_value=None) as worker_queue:
        published_score_set = publish_score_set(client, score_set["urn"])
        worker_queue.assert_called_once()

    score_set_post_payload = deepcopy(TEST_MINIMAL_SEQ_SCORESET)
    score_set_post_payload["experimentUrn"] = published_score_set["experiment"]["urn"]
    score_set_post_payload["supersededScoreSetUrn"] = published_score_set["urn"]
    superseding_score_set_response = client.post("/api/v1/score-sets/", json=score_set_post_payload)
    assert superseding_score_set_response.status_code == 200


def test_can_view_unpublished_superseding_score_set(session, data_provider, client, setup_router_db, data_files):
    experiment = create_experiment(client)
    unpublished_score_set = create_seq_score_set(client, experiment["urn"])
    unpublished_score_set = mock_worker_variant_insertion(
        client, session, data_provider, unpublished_score_set, data_files / "scores.csv"
    )

    with patch.object(arq.ArqRedis, "enqueue_job", return_value=None) as worker_queue:
        published_score_set = publish_score_set(client, unpublished_score_set["urn"])
        worker_queue.assert_called_once()

    score_set_post_payload = deepcopy(TEST_MINIMAL_SEQ_SCORESET)
    score_set_post_payload["experimentUrn"] = published_score_set["experiment"]["urn"]
    score_set_post_payload["supersededScoreSetUrn"] = published_score_set["urn"]
    superseding_score_set_response = client.post("/api/v1/score-sets/", json=score_set_post_payload)
    assert superseding_score_set_response.status_code == 200
    superseding_score_set = superseding_score_set_response.json()
    score_set_response = client.get(f"/api/v1/score-sets/{published_score_set['urn']}")
    score_set = score_set_response.json()
    assert score_set_response.status_code == 200
    assert score_set["urn"] == superseding_score_set["supersededScoreSet"]["urn"]
    assert score_set["supersedingScoreSet"]["urn"] == superseding_score_set["urn"]


def test_cannot_view_others_unpublished_superseding_score_set(
    session, data_provider, client, setup_router_db, data_files
):
    experiment = create_experiment(client)
    unpublished_score_set = create_seq_score_set(client, experiment["urn"])
    unpublished_score_set = mock_worker_variant_insertion(
        client, session, data_provider, unpublished_score_set, data_files / "scores.csv"
    )
    with patch.object(arq.ArqRedis, "enqueue_job", return_value=None) as worker_queue:
        published_score_set = publish_score_set(client, unpublished_score_set["urn"])
        worker_queue.assert_called_once()

    score_set_post_payload = deepcopy(TEST_MINIMAL_SEQ_SCORESET)
    score_set_post_payload["experimentUrn"] = published_score_set["experiment"]["urn"]
    score_set_post_payload["supersededScoreSetUrn"] = published_score_set["urn"]
    superseding_score_set_response = client.post("/api/v1/score-sets/", json=score_set_post_payload)
    assert superseding_score_set_response.status_code == 200
    superseding_score_set = superseding_score_set_response.json()
    change_ownership(session, superseding_score_set["urn"], ScoreSetDbModel)
    score_set_response = client.get(f"/api/v1/score-sets/{published_score_set['urn']}")
    score_set = score_set_response.json()
    assert score_set_response.status_code == 200
    assert score_set["urn"] == superseding_score_set["supersededScoreSet"]["urn"]
    # Other users can't view the unpublished superseding score set.
    assert "supersedingScoreSet" not in score_set


def test_can_view_others_published_superseding_score_set(session, data_provider, client, setup_router_db, data_files):
    experiment = create_experiment(client)
    unpublished_score_set = create_seq_score_set(client, experiment["urn"])
    unpublished_score_set = mock_worker_variant_insertion(
        client, session, data_provider, unpublished_score_set, data_files / "scores.csv"
    )

    with patch.object(arq.ArqRedis, "enqueue_job", return_value=None) as worker_queue:
        published_score_set = publish_score_set(client, unpublished_score_set["urn"])
        worker_queue.assert_called_once()

    superseding_score_set = create_seq_score_set(
        client, published_score_set["experiment"]["urn"], update={"supersededScoreSetUrn": published_score_set["urn"]}
    )
    superseding_score_set = mock_worker_variant_insertion(
        client, session, data_provider, superseding_score_set, data_files / "scores.csv"
    )
    with patch.object(arq.ArqRedis, "enqueue_job", return_value=None) as worker_queue:
        published_superseding_score_set = publish_score_set(client, superseding_score_set["urn"])
        worker_queue.assert_called_once()

    change_ownership(session, published_superseding_score_set["urn"], ScoreSetDbModel)

    score_set_response = client.get(f"/api/v1/score-sets/{published_score_set['urn']}")
    assert score_set_response.status_code == 200
    score_set = score_set_response.json()
    assert score_set["urn"] == published_superseding_score_set["supersededScoreSet"]["urn"]
    # Other users can view published superseding score set.
    assert score_set["supersedingScoreSet"]["urn"] == published_superseding_score_set["urn"]


# The superseding score set is unpublished so the newest version to its owner is the unpublished one.
def test_show_correct_score_set_version_with_superseded_score_set_to_its_owner(
    session, data_provider, client, setup_router_db, data_files
):
    experiment = create_experiment(client)
    unpublished_score_set = create_seq_score_set(client, experiment["urn"])
    unpublished_score_set = mock_worker_variant_insertion(
        client, session, data_provider, unpublished_score_set, data_files / "scores.csv"
    )
    with patch.object(arq.ArqRedis, "enqueue_job", return_value=None) as worker_queue:
        published_score_set = publish_score_set(client, unpublished_score_set["urn"])
        worker_queue.assert_called_once()

    score_set_post_payload = deepcopy(TEST_MINIMAL_SEQ_SCORESET)
    score_set_post_payload["experimentUrn"] = published_score_set["experiment"]["urn"]
    score_set_post_payload["supersededScoreSetUrn"] = published_score_set["urn"]
    superseding_score_set_response = client.post("/api/v1/score-sets/", json=score_set_post_payload)
    assert superseding_score_set_response.status_code == 200
    superseding_score_set = superseding_score_set_response.json()
    score_set_response = client.get(f"/api/v1/score-sets/{superseding_score_set['urn']}")
    score_set = score_set_response.json()
    assert score_set_response.status_code == 200
    assert score_set["urn"] == superseding_score_set["urn"]


########################################################################################################################
# Score Ranges
########################################################################################################################


@pytest.mark.parametrize(
    "score_ranges",
    [
        TEST_SCORE_SET_RANGES_ONLY_INVESTIGATOR_PROVIDED,
        TEST_SCORE_SET_RANGES_ONLY_PILLAR_PROJECT,
        TEST_SCORE_SET_RANGES_ALL_SCHEMAS_PRESENT,
    ],
)
def test_anonymous_user_cannot_add_score_ranges_to_score_set(
    client, setup_router_db, anonymous_app_overrides, score_ranges
):
    experiment = create_experiment(client)
    score_set = create_seq_score_set(client, experiment["urn"])
    range_payload = deepcopy(score_ranges)

    with DependencyOverrider(anonymous_app_overrides):
        response = client.post(f"/api/v1/score-sets/{score_set['urn']}/ranges/data", json=range_payload)
        response_data = response.json()

    assert response.status_code == 401
    assert "score_calibrations" not in response_data


@pytest.mark.parametrize(
    "score_ranges",
    [
        TEST_SCORE_SET_RANGES_ONLY_INVESTIGATOR_PROVIDED,
        TEST_SCORE_SET_RANGES_ONLY_PILLAR_PROJECT,
        TEST_SCORE_SET_RANGES_ALL_SCHEMAS_PRESENT,
    ],
)
def test_user_cannot_add_score_ranges_to_own_score_set(client, setup_router_db, anonymous_app_overrides, score_ranges):
    experiment = create_experiment(client)
    score_set = create_seq_score_set(client, experiment["urn"])
    range_payload = deepcopy(score_ranges)

    response = client.post(f"/api/v1/score-sets/{score_set['urn']}/ranges/data", json=range_payload)
    response_data = response.json()

    assert response.status_code == 401
    assert "score_calibrations" not in response_data


@pytest.mark.parametrize(
    "score_ranges,saved_score_ranges",
    [
        (TEST_SCORE_SET_RANGES_ONLY_INVESTIGATOR_PROVIDED, TEST_SAVED_SCORE_SET_RANGES_ONLY_INVESTIGATOR_PROVIDED),
        (TEST_SCORE_SET_RANGES_ONLY_PILLAR_PROJECT, TEST_SAVED_SCORE_SET_RANGES_ONLY_PILLAR_PROJECT),
        (TEST_SCORE_SET_RANGES_ALL_SCHEMAS_PRESENT, TEST_SAVED_SCORE_SET_RANGES_ALL_SCHEMAS_PRESENT),
    ],
)
def test_admin_can_add_score_ranges_to_score_set(
    client, setup_router_db, admin_app_overrides, score_ranges, saved_score_ranges
):
    experiment = create_experiment(client)
    score_set = create_seq_score_set(client, experiment["urn"])
    range_payload = deepcopy(score_ranges)

    with DependencyOverrider(admin_app_overrides):
        response = client.post(f"/api/v1/score-sets/{score_set['urn']}/ranges/data", json=range_payload)
        response_data = response.json()

    expected_response = update_expected_response_for_created_resources(
        deepcopy(TEST_MINIMAL_SEQ_SCORESET_RESPONSE), experiment, score_set
    )
    expected_response["scoreRanges"] = deepcopy(saved_score_ranges)
    expected_response["experiment"].update({"numScoreSets": 1})

    assert response.status_code == 200
    for key in expected_response:
        assert (key, expected_response[key]) == (key, response_data[key])


def test_score_set_not_found_for_non_existent_score_set_when_adding_score_calibrations(
    client, setup_router_db, admin_app_overrides
):
    experiment = create_experiment(client)
    score_set = create_seq_score_set(client, experiment["urn"])
    range_payload = deepcopy(TEST_SCORE_SET_RANGES_ALL_SCHEMAS_PRESENT)

    with DependencyOverrider(admin_app_overrides):
        response = client.post(
            f"/api/v1/score-sets/{score_set['urn']+'xxx'}/ranges/data",
            json=range_payload,
        )
        response_data = response.json()

    assert response.status_code == 404
    assert "score_calibrations" not in response_data


########################################################################################################################
# Score set upload files
########################################################################################################################


# Not sure why scores_non_utf8_encoded.csv file has a wrong encoding problem, but it's good for this test.
def test_upload_a_non_utf8_file(session, client, setup_router_db, data_files):
    experiment = create_experiment(client)
    score_set = create_seq_score_set(client, experiment["urn"])
    scores_csv_path = data_files / "scores_non_utf8_encoded.csv"
    with open(scores_csv_path, "rb") as scores_file:
        response = client.post(
            f"/api/v1/score-sets/{score_set['urn']}/variants/data",
            files={"scores_file": (scores_csv_path.name, scores_file, "text/csv")},
        )
    assert response.status_code == 400
    response_data = response.json()
    assert (
        "Error decoding file: 'utf-8' codec can't decode byte 0xdd in position 10: invalid continuation byte. "
        "Ensure the file has correct values." in response_data["detail"]
    )


########################################################################################################################
# Score set download files
########################################################################################################################


@pytest.mark.parametrize(
    "mapped_variant,has_hgvs_g,has_hgvs_p",
    [
        (None, False, False),
        (TEST_MAPPED_VARIANT_WITH_HGVS_G_EXPRESSION, True, False),
        (TEST_MAPPED_VARIANT_WITH_HGVS_P_EXPRESSION, False, True),
    ],
    ids=["without_post_mapped_vrs", "with_post_mapped_hgvs_g", "with_post_mapped_hgvs_p"],
)
def test_download_variants_data_file(
    session, data_provider, client, setup_router_db, data_files, mapped_variant, has_hgvs_g, has_hgvs_p
):
    experiment = create_experiment(client)
    score_set = create_seq_score_set(client, experiment["urn"])
    score_set = mock_worker_variant_insertion(client, session, data_provider, score_set, data_files / "scores.csv")
    if mapped_variant is not None:
        create_mapped_variants_for_score_set(session, score_set["urn"], mapped_variant)

    with patch.object(arq.ArqRedis, "enqueue_job", return_value=None) as worker_queue:
        published_score_set = publish_score_set(client, score_set["urn"])
        worker_queue.assert_called_once()

    download_scores_csv_response = client.get(
        f"/api/v1/score-sets/{published_score_set['urn']}/variants/data?drop_na_columns=true"
    )
    assert download_scores_csv_response.status_code == 200
    download_scores_csv = download_scores_csv_response.text

    reader = csv.DictReader(StringIO(download_scores_csv))
    assert sorted(reader.fieldnames) == sorted(
        [
            "accession",
            "hgvs_nt",
            "hgvs_pro",
            "post_mapped_hgvs_g",
            "post_mapped_hgvs_p",
            "score",
        ]
    )
    rows = list(reader)
    for row in rows:
        if has_hgvs_g:
            assert row["post_mapped_hgvs_g"] == mapped_variant["post_mapped"]["expressions"][0]["value"]
        else:
            assert row["post_mapped_hgvs_g"] == "NA"
        if has_hgvs_p:
            assert row["post_mapped_hgvs_p"] == mapped_variant["post_mapped"]["expressions"][0]["value"]
        else:
            assert row["post_mapped_hgvs_p"] == "NA"


# Test file doesn't have hgvs_splice so its values are all NA.
def test_download_scores_file(session, data_provider, client, setup_router_db, data_files):
    experiment = create_experiment(client)
    score_set = create_seq_score_set(client, experiment["urn"])
    score_set = mock_worker_variant_insertion(client, session, data_provider, score_set, data_files / "scores.csv")

    with patch.object(arq.ArqRedis, "enqueue_job", return_value=None) as worker_queue:
        published_score_set = publish_score_set(client, score_set["urn"])
        worker_queue.assert_called_once()

    download_scores_csv_response = client.get(
        f"/api/v1/score-sets/{published_score_set['urn']}/scores?drop_na_columns=true"
    )
    assert download_scores_csv_response.status_code == 200
    download_scores_csv = download_scores_csv_response.text
    csv_header = download_scores_csv.split("\n")[0]
    columns = csv_header.split(",")
    assert "hgvs_nt" in columns
    assert "hgvs_pro" in columns
    assert "hgvs_splice" not in columns


def test_download_counts_file(session, data_provider, client, setup_router_db, data_files):
    experiment = create_experiment(client)
    score_set = create_seq_score_set(client, experiment["urn"])
    score_set = mock_worker_variant_insertion(
        client, session, data_provider, score_set, data_files / "scores.csv", data_files / "counts.csv"
    )
    with patch.object(arq.ArqRedis, "enqueue_job", return_value=None) as worker_queue:
        published_score_set = publish_score_set(client, score_set["urn"])
        worker_queue.assert_called_once()

    download_counts_csv_response = client.get(
        f"/api/v1/score-sets/{published_score_set['urn']}/counts?drop_na_columns=true"
    )
    assert download_counts_csv_response.status_code == 200
    download_counts_csv = download_counts_csv_response.text
    csv_header = download_counts_csv.split("\n")[0]
    columns = csv_header.split(",")
    assert "hgvs_nt" in columns
    assert "hgvs_pro" in columns
    assert "hgvs_splice" not in columns


########################################################################################################################
# Fetching clinical controls and control options for a score set
########################################################################################################################


def test_can_fetch_current_clinical_controls_for_score_set(client, setup_router_db, session, data_provider, data_files):
    experiment = create_experiment(client)
    score_set = create_seq_score_set_with_mapped_variants(
        client, session, data_provider, experiment["urn"], data_files / "scores.csv"
    )
    link_clinical_controls_to_mapped_variants(session, score_set)

    response = client.get(f"/api/v1/score-sets/{score_set['urn']}/clinical-controls")
    assert response.status_code == 200

    response_data = response.json()
    assert len(response_data) == 2
    for control in response_data:
        mapped_variants = control.pop("mappedVariants")
        assert len(mapped_variants) == 1
        assert all(
            control[k] in (TEST_SAVED_CLINVAR_CONTROL[k], TEST_SAVED_GENERIC_CLINICAL_CONTROL[k])
            for k in TEST_SAVED_CLINVAR_CONTROL.keys()
            if k != "mappedVariants"
        )


@pytest.mark.parametrize("clinical_control", [TEST_SAVED_CLINVAR_CONTROL, TEST_SAVED_GENERIC_CLINICAL_CONTROL])
@pytest.mark.parametrize(
    "parameters", [[("db", "dbName")], [("version", "dbVersion")], [("db", "dbName"), ("version", "dbVersion")]]
)
def test_can_fetch_current_clinical_controls_for_score_set_with_parameters(
    client, setup_router_db, session, data_provider, data_files, clinical_control, parameters
):
    experiment = create_experiment(client)
    score_set = create_seq_score_set_with_mapped_variants(
        client, session, data_provider, experiment["urn"], data_files / "scores.csv"
    )
    link_clinical_controls_to_mapped_variants(session, score_set)

    query_string = "?"
    for param, accessor in parameters:
        query_string += f"{param}={clinical_control[accessor]}&"

    # Remove the last '&' from the query string
    query_string = query_string.strip("&")

    response = client.get(f"/api/v1/score-sets/{score_set['urn']}/clinical-controls{query_string}")
    assert response.status_code == 200

    response_data = response.json()
    assert len(response_data)
    for param, accessor in parameters:
        assert all(control[accessor] == clinical_control[accessor] for control in response_data)


def test_cannot_fetch_clinical_controls_for_nonexistent_score_set(
    client, setup_router_db, session, data_provider, data_files
):
    experiment = create_experiment(client)
    score_set = create_seq_score_set_with_mapped_variants(
        client, session, data_provider, experiment["urn"], data_files / "scores.csv"
    )
    link_clinical_controls_to_mapped_variants(session, score_set)

    response = client.get(f"/api/v1/score-sets/{score_set['urn']+'xxx'}/clinical-controls")

    assert response.status_code == 404
    response_data = response.json()
    assert f"score set with URN '{score_set['urn']+'xxx'}' not found" in response_data["detail"]


def test_cannot_fetch_clinical_controls_for_score_set_when_none_exist(
    client, setup_router_db, session, data_provider, data_files
):
    experiment = create_experiment(client)
    score_set = create_seq_score_set_with_mapped_variants(
        client, session, data_provider, experiment["urn"], data_files / "scores.csv"
    )

    response = client.get(f"/api/v1/score-sets/{score_set['urn']}/clinical-controls")

    assert response.status_code == 404
    response_data = response.json()
    assert (
        f"No clinical control variants matching the provided filters associated with score set URN {score_set['urn']} were found"
        in response_data["detail"]
    )


def test_can_fetch_current_clinical_control_options_for_score_set(
    client, setup_router_db, session, data_provider, data_files
):
    experiment = create_experiment(client)
    score_set = create_seq_score_set_with_mapped_variants(
        client, session, data_provider, experiment["urn"], data_files / "scores.csv"
    )
    link_clinical_controls_to_mapped_variants(session, score_set)

    response = client.get(f"/api/v1/score-sets/{score_set['urn']}/clinical-controls/options")
    assert response.status_code == 200

    response_data = response.json()
    assert len(response_data) == 2
    for control_option in response_data:
        assert len(control_option["availableVersions"]) == 1
        assert control_option["dbName"] in (
            TEST_SAVED_CLINVAR_CONTROL["dbName"],
            TEST_SAVED_GENERIC_CLINICAL_CONTROL["dbName"],
        )
        assert all(
            control_version
            in (TEST_SAVED_CLINVAR_CONTROL["dbVersion"], TEST_SAVED_GENERIC_CLINICAL_CONTROL["dbVersion"])
            for control_version in control_option["availableVersions"]
        )


def test_cannot_fetch_clinical_control_options_for_nonexistent_score_set(
    client, setup_router_db, session, data_provider, data_files
):
    experiment = create_experiment(client)
    score_set = create_seq_score_set_with_mapped_variants(
        client, session, data_provider, experiment["urn"], data_files / "scores.csv"
    )
    link_clinical_controls_to_mapped_variants(session, score_set)

    response = client.get(f"/api/v1/score-sets/{score_set['urn']+'xxx'}/clinical-controls/options")

    assert response.status_code == 404
    response_data = response.json()
    assert f"score set with URN '{score_set['urn']+'xxx'}' not found" in response_data["detail"]


def test_cannot_fetch_clinical_control_options_for_score_set_when_none_exist(
    client, setup_router_db, session, data_provider, data_files
):
    experiment = create_experiment(client)
    score_set = create_seq_score_set_with_mapped_variants(
        client, session, data_provider, experiment["urn"], data_files / "scores.csv"
    )

    # removes all clinical controls from the db.
    session.execute(delete(ClinicalControl))
    session.commit()

    response = client.get(f"/api/v1/score-sets/{score_set['urn']}/clinical-controls/options")

    assert response.status_code == 404
    response_data = response.json()
    assert (
        f"no clinical control variants associated with score set URN {score_set['urn']} were found"
        in response_data["detail"]
    )


########################################################################################################################
# Fetching gnomad variants for a score set
########################################################################################################################


def test_can_fetch_current_gnomad_variants_for_score_set(client, setup_router_db, session, data_provider, data_files):
    experiment = create_experiment(client)
    score_set = create_seq_score_set_with_mapped_variants(
        client, session, data_provider, experiment["urn"], data_files / "scores.csv"
    )
    link_gnomad_variants_to_mapped_variants(session, score_set)

    response = client.get(f"/api/v1/score-sets/{score_set['urn']}/gnomad-variants")
    assert response.status_code == 200

    response_data = response.json()
    assert len(response_data) == 1
    for gnomad_variant in response_data:
        mapped_variants = gnomad_variant.pop("mappedVariants")
        assert len(mapped_variants) == 1
        gnomad_variant_items = sorted(gnomad_variant.items())
        assert gnomad_variant_items == sorted(TEST_SAVED_GNOMAD_VARIANT.items())


def test_can_fetch_current_gnomad_variants_for_score_set_with_version(
    client, setup_router_db, session, data_provider, data_files
):
    experiment = create_experiment(client)
    score_set = create_seq_score_set_with_mapped_variants(
        client, session, data_provider, experiment["urn"], data_files / "scores.csv"
    )
    link_gnomad_variants_to_mapped_variants(session, score_set)

    response = client.get(f"/api/v1/score-sets/{score_set['urn']}/gnomad-variants?version={TEST_GNOMAD_DATA_VERSION}")
    assert response.status_code == 200

    response_data = response.json()
    assert len(response_data) == 1
    for gnomad_variant in response_data:
        mapped_variants = gnomad_variant.pop("mappedVariants")
        assert len(mapped_variants) == 1
        gnomad_variant_items = sorted(gnomad_variant.items())
        assert gnomad_variant_items == sorted(TEST_SAVED_GNOMAD_VARIANT.items())


def test_cannot_fetch_current_gnomad_variants_for_score_set_with_nonexistent_version(
    client, setup_router_db, session, data_provider, data_files
):
    experiment = create_experiment(client)
    score_set = create_seq_score_set_with_mapped_variants(
        client, session, data_provider, experiment["urn"], data_files / "scores.csv"
    )
    link_gnomad_variants_to_mapped_variants(session, score_set)

    response = client.get(f"/api/v1/score-sets/{score_set['urn']}/gnomad-variants?version=nonexistent_version")
    assert response.status_code == 404

    response_data = response.json()
    assert "detail" in response_data
    assert (
        response_data["detail"]
        == f"No gnomad variants matching the provided filters associated with score set URN {score_set['urn']} were found"
    )


def test_cannot_fetch_gnomad_variants_for_nonexistent_score_set(
    client, setup_router_db, session, data_provider, data_files
):
    experiment = create_experiment(client)
    score_set = create_seq_score_set_with_mapped_variants(
        client, session, data_provider, experiment["urn"], data_files / "scores.csv"
    )
    link_gnomad_variants_to_mapped_variants(session, score_set)

    response = client.get(f"/api/v1/score-sets/{score_set['urn']+'xxx'}/gnomad-variants")

    assert response.status_code == 404
    response_data = response.json()
    assert f"score set with URN '{score_set['urn']+'xxx'}' not found" in response_data["detail"]


def test_cannot_fetch_gnomad_variants_for_score_set_when_none_exist(
    client, setup_router_db, session, data_provider, data_files
):
    experiment = create_experiment(client)
    score_set = create_seq_score_set_with_mapped_variants(
        client, session, data_provider, experiment["urn"], data_files / "scores.csv"
    )

    response = client.get(f"/api/v1/score-sets/{score_set['urn']}/gnomad-variants")

    assert response.status_code == 404
    response_data = response.json()
    assert (
        f"No gnomad variants matching the provided filters associated with score set URN {score_set['urn']} were found"
        in response_data["detail"]
    )<|MERGE_RESOLUTION|>--- conflicted
+++ resolved
@@ -45,19 +45,14 @@
     SAVED_SHORT_EXTRA_LICENSE,
     TEST_SAVED_CLINVAR_CONTROL,
     TEST_SAVED_GENERIC_CLINICAL_CONTROL,
-<<<<<<< HEAD
     TEST_SCORE_SET_RANGES_ONLY_INVESTIGATOR_PROVIDED,
     TEST_SAVED_SCORE_SET_RANGES_ONLY_INVESTIGATOR_PROVIDED,
     TEST_SCORE_SET_RANGES_ONLY_PILLAR_PROJECT,
     TEST_SAVED_SCORE_SET_RANGES_ONLY_PILLAR_PROJECT,
     TEST_SCORE_SET_RANGES_ALL_SCHEMAS_PRESENT,
     TEST_SAVED_SCORE_SET_RANGES_ALL_SCHEMAS_PRESENT,
-=======
     TEST_GNOMAD_DATA_VERSION,
     TEST_SAVED_GNOMAD_VARIANT,
-    TEST_SCORE_SET_RANGE_WITH_ODDS_PATH,
-    TEST_SAVED_SCORE_SET_RANGE_WITH_ODDS_PATH,
->>>>>>> 40819360
 )
 from tests.helpers.dependency_overrider import DependencyOverrider
 from tests.helpers.util.common import update_expected_response_for_created_resources
