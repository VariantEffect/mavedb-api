--- conflicted
+++ resolved
@@ -51,13 +51,6 @@
     TEST_SAVED_GENERIC_CLINICAL_CONTROL,
 )
 from tests.helpers.dependency_overrider import DependencyOverrider
-<<<<<<< HEAD
-from tests.helpers.util.contributor import add_contributor
-from tests.helpers.util.experiment import create_experiment
-from tests.helpers.util.license import change_to_inactive_license
-from tests.helpers.util.score_set import create_seq_score_set, publish_score_set
-from tests.helpers.util.common import update_expected_response_for_created_resources
-=======
 from tests.helpers.util.common import update_expected_response_for_created_resources
 from tests.helpers.util.contributor import add_contributor
 from tests.helpers.util.experiment import create_experiment
@@ -68,7 +61,6 @@
     link_clinical_controls_to_mapped_variants,
     publish_score_set,
 )
->>>>>>> ce029bee
 from tests.helpers.util.user import change_ownership
 from tests.helpers.util.variant import mock_worker_variant_insertion
 
@@ -1214,19 +1206,11 @@
     )
     meta_score_set = mock_worker_variant_insertion(
         client, session, data_provider, meta_score_set, data_files / "scores.csv"
-<<<<<<< HEAD
     )
     published_score_set_1_refresh = (client.get(f"/api/v1/score-sets/{published_score_set_1['urn']}")).json()
     assert meta_score_set["metaAnalyzesScoreSetUrns"] == sorted(
         [published_score_set_1["urn"], published_score_set_2["urn"]]
     )
-=======
-    )
-    published_score_set_1_refresh = (client.get(f"/api/v1/score-sets/{published_score_set_1['urn']}")).json()
-    assert meta_score_set["metaAnalyzesScoreSetUrns"] == sorted(
-        [published_score_set_1["urn"], published_score_set_2["urn"]]
-    )
->>>>>>> ce029bee
     assert published_score_set_1_refresh["metaAnalyzedByScoreSetUrns"] == [meta_score_set["urn"]]
 
     with patch.object(arq.ArqRedis, "enqueue_job", return_value=None) as worker_queue:
@@ -1264,19 +1248,11 @@
     )
     meta_score_set = mock_worker_variant_insertion(
         client, session, data_provider, meta_score_set, data_files / "scores.csv"
-<<<<<<< HEAD
     )
     published_score_set_1_refresh = (client.get(f"/api/v1/score-sets/{published_score_set_1['urn']}")).json()
     assert meta_score_set["metaAnalyzesScoreSetUrns"] == sorted(
         [published_score_set_1["urn"], published_score_set_2["urn"]]
     )
-=======
-    )
-    published_score_set_1_refresh = (client.get(f"/api/v1/score-sets/{published_score_set_1['urn']}")).json()
-    assert meta_score_set["metaAnalyzesScoreSetUrns"] == sorted(
-        [published_score_set_1["urn"], published_score_set_2["urn"]]
-    )
->>>>>>> ce029bee
     assert published_score_set_1_refresh["metaAnalyzedByScoreSetUrns"] == [meta_score_set["urn"]]
 
     with patch.object(arq.ArqRedis, "enqueue_job", return_value=None) as worker_queue:
