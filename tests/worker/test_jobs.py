--- conflicted
+++ resolved
@@ -188,11 +188,8 @@
     assert len(db_variants) == 0
     assert score_set.processing_state == ProcessingState.failed
     assert score_set.processing_errors == validation_error
-<<<<<<< HEAD
     assert not result["success"]
     assert (await standalone_worker_context["redis"].llen(MAPPING_QUEUE_NAME)) == 0
-=======
->>>>>>> bc29fc36
 
 
 @pytest.mark.asyncio
@@ -223,11 +220,8 @@
     assert len(db_variants) == 0
     assert score_set.processing_state == ProcessingState.failed
     assert score_set.processing_errors == {"detail": [], "exception": ""}
-<<<<<<< HEAD
     assert not result["success"]
     assert (await standalone_worker_context["redis"].llen(MAPPING_QUEUE_NAME)) == 0
-=======
->>>>>>> bc29fc36
 
 
 @pytest.mark.asyncio
@@ -257,11 +251,8 @@
     assert len(db_variants) == 0
     assert score_set.processing_state == ProcessingState.failed
     assert score_set.processing_errors is None
-<<<<<<< HEAD
     assert not result["success"]
     assert (await standalone_worker_context["redis"].llen(MAPPING_QUEUE_NAME)) == 0
-=======
->>>>>>> bc29fc36
 
 
 @pytest.mark.asyncio
@@ -316,11 +307,8 @@
     assert len(db_variants) == 3
     assert score_set.processing_state == ProcessingState.success
     assert score_set.processing_errors is None
-<<<<<<< HEAD
     assert result["success"]
     assert (await standalone_worker_context["redis"].llen(MAPPING_QUEUE_NAME)) == 1
-=======
->>>>>>> bc29fc36
 
 
 @pytest.mark.asyncio
@@ -383,11 +371,8 @@
     assert len(db_variants) == 3
     assert score_set.processing_state == ProcessingState.success
     assert score_set.processing_errors is None
-<<<<<<< HEAD
     assert result["success"]
     assert (await standalone_worker_context["redis"].llen(MAPPING_QUEUE_NAME)) == 1
-=======
->>>>>>> bc29fc36
 
 
 @pytest.mark.asyncio
@@ -496,7 +481,6 @@
     score_set_urn, scores, counts = await setup_records_and_files(async_client, data_files, input_score_set)
     score_set = session.scalars(select(ScoreSetDbModel).where(ScoreSetDbModel.urn == score_set_urn)).one()
 
-<<<<<<< HEAD
     with patch.object(pd.DataFrame, "isnull", side_effect=Exception) as mocked_exc:
         await arq_redis.enqueue_job("create_variants_for_score_set", uuid4().hex, score_set.id, 1, scores, counts)
         await arq_worker.async_run()
@@ -519,8 +503,6 @@
     assert score_set.mapping_state == MappingState.not_attempted
     assert score_set.mapping_errors is None
 
-=======
->>>>>>> bc29fc36
 
 # NOTE: These tests operate under the assumption that mapping output is consistent between accession based and sequence based score sets. If
 # this assumption changes in the future, tests reflecting this difference in output should be added for accession based score sets.
@@ -568,11 +550,8 @@
     assert result["success"]
     assert not result["retried"]
     assert len(mapped_variants_for_score_set) == score_set.num_variants
-<<<<<<< HEAD
     assert score_set.mapping_state == MappingState.complete
     assert score_set.mapping_errors is None
-=======
->>>>>>> bc29fc36
 
 
 @pytest.mark.asyncio
@@ -649,7 +628,6 @@
     assert score_set.mapping_state == MappingState.complete
     assert score_set.mapping_errors is None
 
-<<<<<<< HEAD
 
 @pytest.mark.asyncio
 async def test_create_mapped_variants_for_scoreset_exception_in_mapping_setup_score_set_selection(
@@ -727,9 +705,6 @@
     assert len(mapped_variants_for_score_set) == 0
     assert score_set.mapping_state == MappingState.failed
     assert score_set.mapping_errors is not None
-
-=======
->>>>>>> bc29fc36
 
 @pytest.mark.asyncio
 async def test_create_mapped_variants_for_scoreset_mapping_exception(
@@ -888,7 +863,6 @@
     ):
         result = await map_variants_for_score_set(standalone_worker_context, uuid4().hex, score_set.id, 1)
 
-<<<<<<< HEAD
     score_set = session.scalars(select(ScoreSetDbModel).where(ScoreSetDbModel.urn == score_set.urn)).one()
     mapped_variants_for_score_set = session.scalars(
         select(MappedVariant).join(Variant).join(ScoreSetDbModel).filter(ScoreSetDbModel.urn == score_set.urn)
@@ -996,8 +970,6 @@
     assert score_set.mapping_state == MappingState.failed
     assert score_set.mapping_errors is not None
 
-=======
->>>>>>> bc29fc36
 
 @pytest.mark.asyncio
 async def test_create_mapped_variants_for_scoreset_no_mapping_output(
@@ -1042,7 +1014,6 @@
     assert score_set.mapping_state == MappingState.failed
 
 
-<<<<<<< HEAD
 @pytest.mark.asyncio
 async def test_mapping_manager_empty_queue(setup_worker_db, standalone_worker_context):
     result = await variant_mapper_manager(standalone_worker_context, uuid4().hex, 1)
@@ -1053,8 +1024,6 @@
     assert (await standalone_worker_context["redis"].llen(MAPPING_QUEUE_NAME)) == 0
     assert (await standalone_worker_context["redis"].get(MAPPING_CURRENT_ID_NAME)).decode("utf-8") == ""
 
-=======
->>>>>>> bc29fc36
 
 @pytest.mark.asyncio
 async def test_mapping_manager_empty_queue_error_during_setup(setup_worker_db, standalone_worker_context):
