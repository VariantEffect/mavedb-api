--- conflicted
+++ resolved
@@ -20,16 +20,12 @@
 from mavedb.data_providers.services import VRSMap
 from mavedb.lib.mave.constants import HGVS_NT_COLUMN
 from mavedb.lib.score_sets import csv_data_to_df
-<<<<<<< HEAD
 from mavedb.lib.clingen.services import (
     ClinGenAlleleRegistryService,
     ClinGenLdhService,
     clingen_allele_id_from_ldh_variation,
 )
-=======
-from mavedb.lib.clingen.linked_data_hub import ClinGenLdhService, clingen_allele_id_from_ldh_variation
 from mavedb.lib.uniprot.id_mapping import UniProtIDMappingAPI
->>>>>>> 92652d20
 from mavedb.lib.validation.exceptions import ValidationError
 from mavedb.models.enums.mapping_state import MappingState
 from mavedb.models.enums.processing_state import ProcessingState
@@ -48,15 +44,10 @@
     variant_mapper_manager,
     submit_score_set_mappings_to_ldh,
     link_clingen_variants,
-<<<<<<< HEAD
     submit_score_set_mappings_to_car,
-)
-
-=======
     submit_uniprot_mapping_jobs_for_score_set,
     poll_uniprot_mapping_jobs_for_score_set,
 )
->>>>>>> 92652d20
 from tests.helpers.constants import (
     TEST_ACC_SCORESET_VARIANT_MAPPING_SCAFFOLD,
     TEST_CLINGEN_ALLELE_OBJECT,
@@ -1544,16 +1535,14 @@
         patch("mavedb.worker.jobs.CAR_SUBMISSION_ENDPOINT", "https://reg.test.genome.network/pytest"),
         patch("mavedb.lib.clingen.services.GENBOREE_ACCOUNT_NAME", "testuser"),
         patch("mavedb.lib.clingen.services.GENBOREE_ACCOUNT_PASSWORD", "testpassword"),
+        patch("mavedb.lib.gnomad.GNOMAD_DATA_VERSION", TEST_GNOMAD_DATA_VERSION),
+        patch.object(ClinGenAlleleRegistryService, "dispatch_submissions", return_value=[TEST_CLINGEN_ALLELE_OBJECT]),
     ):
         await arq_worker.async_run()
         num_completed_jobs = await arq_worker.run_check()
 
     # We should have completed all jobs exactly once.
-<<<<<<< HEAD
-    assert num_completed_jobs == 5
-=======
-    assert num_completed_jobs == 7
->>>>>>> 92652d20
+    assert num_completed_jobs == 8
 
     score_set = session.scalars(select(ScoreSetDbModel).where(ScoreSetDbModel.urn == score_set.urn)).one()
     mapped_variants_for_score_set = session.scalars(
@@ -1667,7 +1656,14 @@
 
 @pytest.mark.asyncio
 async def test_mapping_manager_enqueues_mapping_process_with_successful_mapping_linking_enabled_uniprot_disabled(
-    setup_worker_db, standalone_worker_context, session, async_client, data_files, arq_worker, arq_redis
+    setup_worker_db,
+    standalone_worker_context,
+    session,
+    async_client,
+    data_files,
+    arq_worker,
+    arq_redis,
+    mocked_gnomad_variant_row,
 ):
     score_set = await setup_records_files_and_variants(
         session,
@@ -1705,12 +1701,18 @@
         patch("mavedb.worker.jobs.LINKING_BACKOFF_IN_SECONDS", 0),
         patch("mavedb.worker.jobs.UNIPROT_ID_MAPPING_ENABLED", False),
         patch("mavedb.worker.jobs.CLIN_GEN_SUBMISSION_ENABLED", True),
+        patch("mavedb.worker.jobs.CAR_SUBMISSION_ENDPOINT", "https://reg.test.genome.network/pytest"),
+        patch("mavedb.lib.clingen.services.GENBOREE_ACCOUNT_NAME", "testuser"),
+        patch("mavedb.lib.clingen.services.GENBOREE_ACCOUNT_PASSWORD", "testpassword"),
+        patch("mavedb.lib.gnomad.GNOMAD_DATA_VERSION", TEST_GNOMAD_DATA_VERSION),
+        patch.object(ClinGenAlleleRegistryService, "dispatch_submissions", return_value=[TEST_CLINGEN_ALLELE_OBJECT]),
+        patch("mavedb.worker.jobs.gnomad_variant_data_for_caids", return_value=[mocked_gnomad_variant_row]),
     ):
         await arq_worker.async_run()
         num_completed_jobs = await arq_worker.run_check()
 
-    # We should have completed the manager, mapping, and linking jobs, but not the submission or uniprot jobs.
-    assert num_completed_jobs == 5
+    # We should have completed the manager, mapping, submission, and linking jobs, but not the uniprot jobs.
+    assert num_completed_jobs == 6
 
     score_set = session.scalars(select(ScoreSetDbModel).where(ScoreSetDbModel.urn == score_set.urn)).one()
     mapped_variants_for_score_set = session.scalars(
@@ -1770,16 +1772,14 @@
         patch("mavedb.worker.jobs.CAR_SUBMISSION_ENDPOINT", "https://reg.test.genome.network/pytest"),
         patch("mavedb.lib.clingen.services.GENBOREE_ACCOUNT_NAME", "testuser"),
         patch("mavedb.lib.clingen.services.GENBOREE_ACCOUNT_PASSWORD", "testpassword"),
+        patch("mavedb.lib.gnomad.GNOMAD_DATA_VERSION", TEST_GNOMAD_DATA_VERSION),
+        patch.object(ClinGenAlleleRegistryService, "dispatch_submissions", return_value=[TEST_CLINGEN_ALLELE_OBJECT]),
     ):
         await arq_worker.async_run()
         num_completed_jobs = await arq_worker.run_check()
 
-<<<<<<< HEAD
-    # We should have completed the mapping manager job twice, the mapping job twice, both ClinGen submission jobs, and the linking job.
-=======
-    # We should have completed the mapping manager job twice, the mapping job twice, the submission job, and both linking jobs.
->>>>>>> 92652d20
-    assert num_completed_jobs == 7
+    # We should have completed the mapping manager job twice, the mapping job twice, the two submission jobs, and both linking jobs.
+    assert num_completed_jobs == 8
 
     score_set = session.scalars(select(ScoreSetDbModel).where(ScoreSetDbModel.urn == score_set.urn)).one()
     mapped_variants_for_score_set = session.scalars(
