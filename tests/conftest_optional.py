--- conflicted
+++ resolved
@@ -8,6 +8,7 @@
 import cdot.hgvs.dataproviders
 import pytest
 import pytest_asyncio
+from arq.worker import Worker
 from biocommons.seqrepo import SeqRepo
 from fastapi.testclient import TestClient
 from httpx import AsyncClient
@@ -18,21 +19,7 @@
 from mavedb.models.user import User
 from mavedb.server_main import app
 from mavedb.deps import get_db, get_worker, hgvs_data_provider, get_seqrepo
-from arq.worker import Worker
-from mavedb.worker.jobs import (
-    create_variants_for_score_set,
-    map_variants_for_score_set,
-    link_clingen_variants,
-    submit_score_set_mappings_to_ldh,
-    variant_mapper_manager,
-<<<<<<< HEAD
-    submit_score_set_mappings_to_car,
-=======
-    poll_uniprot_mapping_jobs_for_score_set,
-    submit_uniprot_mapping_jobs_for_score_set,
-    link_gnomad_variants,
->>>>>>> 92652d20
-)
+from mavedb.worker.settings import BACKGROUND_FUNCTIONS, BACKGROUND_CRONJOBS
 
 from tests.helpers.constants import ADMIN_USER, EXTRA_USER, TEST_SEQREPO_INITIAL_STATE, TEST_USER
 
@@ -116,20 +103,8 @@
         ctx["pool"] = futures.ProcessPoolExecutor()
 
     worker_ = Worker(
-        functions=[
-            create_variants_for_score_set,
-            map_variants_for_score_set,
-            variant_mapper_manager,
-            submit_score_set_mappings_to_ldh,
-            link_clingen_variants,
-<<<<<<< HEAD
-            submit_score_set_mappings_to_car,
-=======
-            poll_uniprot_mapping_jobs_for_score_set,
-            submit_uniprot_mapping_jobs_for_score_set,
-            link_gnomad_variants,
->>>>>>> 92652d20
-        ],
+        functions=BACKGROUND_FUNCTIONS,
+        cron_jobs=BACKGROUND_CRONJOBS,
         redis_pool=arq_redis,
         burst=True,
         poll_delay=0,
