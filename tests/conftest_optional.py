import os
from concurrent import futures
from inspect import getsourcefile
from posixpath import abspath

import cdot.hgvs.dataproviders
import pytest
import pytest_asyncio
from fastapi.testclient import TestClient
from httpx import AsyncClient
from unittest.mock import patch

from mavedb.lib.authentication import UserData, get_current_user
from mavedb.lib.authorization import require_current_user
from mavedb.models.user import User
from mavedb.server_main import app
from mavedb.deps import get_db, get_worker, hgvs_data_provider
from arq.worker import Worker
from mavedb.worker.jobs import (
    create_variants_for_score_set,
    map_variants_for_score_set,
    link_clingen_variants,
    submit_score_set_mappings_to_ldh,
    variant_mapper_manager,
<<<<<<< HEAD
    poll_uniprot_mapping_jobs_for_score_set,
    submit_uniprot_mapping_jobs_for_score_set,
=======
    link_gnomad_variants,
>>>>>>> 40819360
)

from tests.helpers.constants import ADMIN_USER, EXTRA_USER, TEST_USER

####################################################################################################
# REDIS
####################################################################################################


# Defer imports of redis and arq to support cases where validation tests are called with only core dependencies installed.
@pytest_asyncio.fixture
async def arq_redis():
    """
    If the `enqueue_job` method of the ArqRedis object is not mocked and you need to run worker
    processes from within a test client, it can only be run within the `httpx.AsyncClient` object.
    The `fastapi.testclient.TestClient` object does not provide sufficient support for invocations
    of asynchronous events. Note that any tests using the worker directly should be marked as async:

    ```
    @pytest.mark.asyncio
    async def some_test_with_worker(async_client, arq_redis):
        ...
    ```

    You can mock the `enqueue_job` method with:

    ```
    from unittest.mock import patch
    def some_test(client, arq_redis):
        with patch.object(ArqRedis, "enqueue_job", return_value=None) as worker_queue:

            # Enqueue a job directly
            worker_queue.enqueue_job(some_job)

            # Hit an endpoint which enqueues a job
            client.post("/some/endpoint/that/invokes/the/worker")

            # Ensure at least one job was queued
            worker_queue.assert_called()
    ```
    """
    from arq import ArqRedis
    from fakeredis import FakeServer
    from fakeredis.aioredis import FakeConnection
    from redis.asyncio.connection import ConnectionPool

    redis_ = ArqRedis(
        connection_pool=ConnectionPool(
            server=FakeServer(),
            connection_class=FakeConnection,
        )
    )
    await redis_.flushall()
    try:
        yield redis_
    finally:
        await redis_.aclose(close_connection_pool=True)


@pytest_asyncio.fixture()
async def arq_worker(data_provider, session, arq_redis):
    """
    Run worker tasks in the test environment by including it as a fixture in a test,
    enqueueing a job on the ArqRedis object, and then running the worker. See the arq_redis
    fixture for limitations about running worker jobs from within a TestClient object.

    ```
    async def worker_test(arq_redis, arq_worker):
        await arq_redis.enqueue_job('some_job')
        await arq_worker.async_run()
        await arq_worker.run_check()
    ```
    """

    async def on_startup(ctx):
        pass

    async def on_job(ctx):
        ctx["db"] = session
        ctx["hdp"] = data_provider
        ctx["state"] = {}
        ctx["pool"] = futures.ProcessPoolExecutor()

    worker_ = Worker(
        functions=[
            create_variants_for_score_set,
            map_variants_for_score_set,
            variant_mapper_manager,
            submit_score_set_mappings_to_ldh,
            link_clingen_variants,
<<<<<<< HEAD
            poll_uniprot_mapping_jobs_for_score_set,
            submit_uniprot_mapping_jobs_for_score_set,
=======
            link_gnomad_variants,
>>>>>>> 40819360
        ],
        redis_pool=arq_redis,
        burst=True,
        poll_delay=0,
        on_startup=on_startup,
        on_job_start=on_job,
    )
    # `fakeredis` does not support `INFO`
    with patch("arq.worker.log_redis_info"):
        try:
            yield worker_
        finally:
            await worker_.close()


@pytest.fixture
def standalone_worker_context(session, data_provider, arq_redis):
    yield {
        "db": session,
        "hdp": data_provider,
        "state": {},
        "job_id": "test_job",
        "redis": arq_redis,
        "pool": futures.ProcessPoolExecutor(),
    }


####################################################################################################
# FASTA DATA PROVIDER
####################################################################################################


@pytest.fixture
def data_provider():
    """
    To provide the transcript for the FASTA file without a network request, use:

    ```
    from helpers.utils.constants import TEST_NT_CDOT_TRANSCRIPT, TEST_PRO_CDOT_TRANSCRIPT
    from unittest.mock import patch
    import cdot.hgvs.dataproviders
    with patch.object(cdot.hgvs.dataproviders.RESTDataProvider, "_get_transcript", return_value=TEST_NT_CDOT_TRANSCRIPT):
        ...
    with patch.object(cdot.hgvs.dataproviders.RESTDataProvider, "_get_transcript", return_value=TEST_PRO_CDOT_TRANSCRIPT):
        ...
    ```
    """
    this_file_dir = os.path.dirname(abspath(getsourcefile(lambda: 0)))
    test_nt_fasta_file = os.path.join(this_file_dir, "helpers/data/refseq.NM_001637.3.fasta")
    test_pro_fasta_file = os.path.join(this_file_dir, "helpers/data/refseq.NP_001637.4.fasta")

    data_provider = cdot.hgvs.dataproviders.RESTDataProvider(
        seqfetcher=cdot.hgvs.dataproviders.ChainedSeqFetcher(
            cdot.hgvs.dataproviders.FastaSeqFetcher(test_nt_fasta_file),
            cdot.hgvs.dataproviders.FastaSeqFetcher(test_pro_fasta_file),
            # Include normal seqfetcher to fall back on mocked requests (or expose test shortcomings via socket connection attempts).
            cdot.hgvs.dataproviders.SeqFetcher(),
        )
    )

    yield data_provider


####################################################################################################
# FASTAPI CLIENT
####################################################################################################


@pytest.fixture()
def app_(session, data_provider, arq_redis):
    def override_get_db():
        try:
            yield session
        finally:
            session.close()

    async def override_get_worker():
        yield arq_redis

    def override_current_user():
        default_user = session.query(User).filter(User.username == TEST_USER["username"]).one_or_none()
        yield UserData(default_user, default_user.roles)

    def override_require_user():
        default_user = session.query(User).filter(User.username == TEST_USER["username"]).one_or_none()
        yield UserData(default_user, default_user.roles)

    def override_hgvs_data_provider():
        yield data_provider

    app.dependency_overrides[get_db] = override_get_db
    app.dependency_overrides[get_worker] = override_get_worker
    app.dependency_overrides[get_current_user] = override_current_user
    app.dependency_overrides[require_current_user] = override_require_user
    app.dependency_overrides[hgvs_data_provider] = override_hgvs_data_provider

    yield app


@pytest.fixture()
def anonymous_app_overrides(session, data_provider, arq_redis):
    def override_get_db():
        try:
            yield session
        finally:
            session.close()

    async def override_get_worker():
        yield arq_redis

    def override_current_user():
        yield None

    def override_hgvs_data_provider():
        yield data_provider

    anonymous_overrides = {
        get_db: override_get_db,
        get_worker: override_get_worker,
        get_current_user: override_current_user,
        require_current_user: require_current_user,
        hgvs_data_provider: override_hgvs_data_provider,
    }

    yield anonymous_overrides


@pytest.fixture()
def extra_user_app_overrides(session, data_provider, arq_redis):
    def override_get_db():
        try:
            yield session
        finally:
            session.close()

    async def override_get_worker():
        yield arq_redis

    def override_current_user():
        default_user = session.query(User).filter(User.username == EXTRA_USER["username"]).one_or_none()
        yield UserData(default_user, default_user.roles)

    def override_require_user():
        default_user = session.query(User).filter(User.username == EXTRA_USER["username"]).one_or_none()
        yield UserData(default_user, default_user.roles)

    def override_hgvs_data_provider():
        yield data_provider

    anonymous_overrides = {
        get_db: override_get_db,
        get_worker: override_get_worker,
        get_current_user: override_current_user,
        require_current_user: override_require_user,
        hgvs_data_provider: override_hgvs_data_provider,
    }

    yield anonymous_overrides


@pytest.fixture()
def admin_app_overrides(session, data_provider, arq_redis):
    def override_get_db():
        try:
            yield session
        finally:
            session.close()

    async def override_get_worker():
        yield arq_redis

    def override_current_user():
        admin_user = session.query(User).filter(User.username == ADMIN_USER["username"]).one_or_none()
        yield UserData(admin_user, admin_user.roles)

    def override_require_user():
        admin_user = session.query(User).filter(User.username == ADMIN_USER["username"]).one_or_none()
        yield UserData(admin_user, admin_user.roles)

    def override_hgvs_data_provider():
        yield data_provider

    admin_overrides = {
        get_db: override_get_db,
        get_worker: override_get_worker,
        get_current_user: override_current_user,
        require_current_user: override_require_user,
        hgvs_data_provider: override_hgvs_data_provider,
    }

    yield admin_overrides


@pytest.fixture
def client(app_):
    with TestClient(app=app_, base_url="http://testserver") as tc:
        yield tc


@pytest_asyncio.fixture
async def async_client(app_):
    async with AsyncClient(app=app_, base_url="http://testserver") as ac:
        yield ac<|MERGE_RESOLUTION|>--- conflicted
+++ resolved
@@ -22,12 +22,9 @@
     link_clingen_variants,
     submit_score_set_mappings_to_ldh,
     variant_mapper_manager,
-<<<<<<< HEAD
     poll_uniprot_mapping_jobs_for_score_set,
     submit_uniprot_mapping_jobs_for_score_set,
-=======
     link_gnomad_variants,
->>>>>>> 40819360
 )
 
 from tests.helpers.constants import ADMIN_USER, EXTRA_USER, TEST_USER
@@ -118,12 +115,9 @@
             variant_mapper_manager,
             submit_score_set_mappings_to_ldh,
             link_clingen_variants,
-<<<<<<< HEAD
             poll_uniprot_mapping_jobs_for_score_set,
             submit_uniprot_mapping_jobs_for_score_set,
-=======
             link_gnomad_variants,
->>>>>>> 40819360
         ],
         redis_pool=arq_redis,
         burst=True,
