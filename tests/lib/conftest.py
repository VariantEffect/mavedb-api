import pytest
from unittest import mock
from datetime import datetime

from mavedb.models.enums.user_role import UserRole
from mavedb.models.experiment_set import ExperimentSet
from mavedb.models.experiment import Experiment
from mavedb.models.license import License
from mavedb.models.publication_identifier import PublicationIdentifier
from mavedb.models.score_set_publication_identifier import ScoreSetPublicationIdentifierAssociation
from mavedb.models.role import Role
from mavedb.models.taxonomy import Taxonomy
from mavedb.models.score_set import ScoreSet
from mavedb.models.user import User
from mavedb.models.variant import Variant
from mavedb.models.mapped_variant import MappedVariant
from tests.helpers.constants import (
    ADMIN_USER,
    EXTRA_USER,
    TEST_LICENSE,
    TEST_INACTIVE_LICENSE,
    TEST_MAVEDB_ATHENA_ROW,
    TEST_MINIMAL_MAPPED_VARIANT,
    TEST_MINIMAL_VARIANT,
    TEST_TAXONOMY,
    TEST_USER,
    VALID_VARIANT_URN,
    VALID_SCORE_SET_URN,
    VALID_EXPERIMENT_URN,
    VALID_EXPERIMENT_SET_URN,
    TEST_PUBMED_IDENTIFIER,
    TEST_VALID_POST_MAPPED_VRS_ALLELE_VRS2_X,
    TEST_VALID_PRE_MAPPED_VRS_ALLELE_VRS2_X,
<<<<<<< HEAD
    TEST_SCORE_SET_RANGES_ALL_SCHEMAS_PRESENT,
=======
    TEST_SCORE_SET_RANGE,
    TEST_SCORE_CALIBRATION,
    TEST_SEQ_SCORESET,
    TEST_EXPERIMENT,
    TEST_EXPERIMENT_SET,
>>>>>>> 40819360
)


@pytest.fixture
def setup_lib_db(session):
    """
    Sets up the lib test db with a user, reference, and license. Its more straightforward to use
    the well tested client methods to insert experiments and score sets to the db for testing.
    """
    db = session
    db.add(User(**TEST_USER))
    db.add(User(**EXTRA_USER))
    db.add(User(**ADMIN_USER, role_objs=[Role(name=UserRole.admin)]))
    db.add(Taxonomy(**TEST_TAXONOMY))
    db.add(License(**TEST_LICENSE))
    db.add(License(**TEST_INACTIVE_LICENSE))
    db.commit()


@pytest.fixture
def setup_lib_db_with_score_set(session, setup_lib_db):
    """
    Sets up the lib test db with a user, reference, license, and a score set.
    """

    experiment_set = ExperimentSet(**TEST_EXPERIMENT_SET, urn=VALID_EXPERIMENT_SET_URN)
    session.add(experiment_set)
    session.commit()
    session.refresh(experiment_set)

    experiment = Experiment(**TEST_EXPERIMENT, urn=VALID_EXPERIMENT_URN, experiment_set_id=experiment_set.id)
    session.add(experiment)
    session.commit()
    session.refresh(experiment)

    score_set_scaffold = TEST_SEQ_SCORESET.copy()
    score_set_scaffold.pop("target_genes")
    score_set = ScoreSet(
        **score_set_scaffold, urn=VALID_SCORE_SET_URN, experiment_id=experiment.id, licence_id=TEST_LICENSE["id"]
    )

    session.add(score_set)
    session.commit()
    session.refresh(score_set)

    return score_set


@pytest.fixture
def setup_lib_db_with_variant(session, setup_lib_db_with_score_set):
    """
    Sets up the lib test db with a user, reference, license, and a score set.
    """

    variant = Variant(
        **TEST_MINIMAL_VARIANT, urn=f"{setup_lib_db_with_score_set.urn}#1", score_set_id=setup_lib_db_with_score_set.id
    )

    session.add(variant)
    session.commit()
    session.refresh(variant)

    return variant


@pytest.fixture
def setup_lib_db_with_mapped_variant(session, setup_lib_db_with_variant):
    """
    Sets up the lib test db with a user, reference, license, and a score set.
    """

    mapped_variant = MappedVariant(**TEST_MINIMAL_MAPPED_VARIANT, variant_id=setup_lib_db_with_variant.id)

    session.add(mapped_variant)
    session.commit()
    session.refresh(mapped_variant)

    return mapped_variant


@pytest.fixture
def mock_user():
    mv = mock.Mock(spec=User)
    mv.username = TEST_USER["username"]
    return mv


@pytest.fixture
def mock_publication():
    mv = mock.Mock(spec=PublicationIdentifier)
    mv.identifier = TEST_PUBMED_IDENTIFIER
    mv.url = f"http://www.ncbi.nlm.nih.gov/pubmed/{TEST_PUBMED_IDENTIFIER}"
    return mv


@pytest.fixture
def mock_publication_associations(mock_publication):
    mv = mock.Mock(spec=ScoreSetPublicationIdentifierAssociation)
    mv.publication = mock_publication
    mv.primary = True
    return [mv]


@pytest.fixture
def mock_experiment_set():
    resource = mock.Mock(spec=ExperimentSet)
    resource.urn = VALID_EXPERIMENT_SET_URN
    resource.creation_date = datetime(2023, 1, 1)
    resource.modification_date = datetime(2023, 1, 2)
    return resource


@pytest.fixture
def mock_experiment():
    experiment = mock.Mock(spec=Experiment)
    experiment.title = "Test Experiment"
    experiment.urn = VALID_EXPERIMENT_URN
    experiment.creation_date = datetime(2023, 1, 1)
    experiment.modification_date = datetime(2023, 1, 2)
    return experiment


@pytest.fixture
def mock_score_set(mock_user, mock_experiment, mock_publication_associations):
    score_set = mock.Mock(spec=ScoreSet)
    score_set.urn = VALID_SCORE_SET_URN
    score_set.score_ranges = TEST_SCORE_SET_RANGES_ALL_SCHEMAS_PRESENT
    score_set.license.short_name = "MIT"
    score_set.created_by = mock_user
    score_set.modified_by = mock_user
    score_set.published_date = datetime(2023, 1, 1)
    score_set.title = "Mock score set"
    score_set.creation_date = datetime(2023, 1, 2)
    score_set.modification_date = datetime(2023, 1, 3)
    score_set.experiment = mock_experiment
    score_set.publication_identifier_associations = mock_publication_associations
    return score_set


@pytest.fixture
def mock_variant(mock_score_set):
    variant = mock.Mock(spec=Variant)
    variant.urn = VALID_VARIANT_URN
    variant.score_set = mock_score_set
    variant.data = {"score_data": {"score": 1.0}}
    variant.creation_date = datetime(2023, 1, 2)
    variant.modification_date = datetime(2023, 1, 3)
    return variant


@pytest.fixture
def mock_mapped_variant(mock_variant):
    mv = mock.Mock(spec=MappedVariant)
    mv.mapping_api_version = "pytest.mapping.1.0"
    mv.mapped_date = datetime(2023, 1, 1)
    mv.variant = mock_variant
    mv.pre_mapped = TEST_VALID_PRE_MAPPED_VRS_ALLELE_VRS2_X
    mv.post_mapped = TEST_VALID_POST_MAPPED_VRS_ALLELE_VRS2_X
    mv.mapped_date = datetime(2023, 1, 2)
    mv.modification_date = datetime(2023, 1, 3)
    return mv


@pytest.fixture
def mocked_gnomad_variant_row():
    gnomad_variant = mock.Mock()

    for key, value in TEST_MAVEDB_ATHENA_ROW.items():
        setattr(gnomad_variant, key, value)

    return gnomad_variant<|MERGE_RESOLUTION|>--- conflicted
+++ resolved
@@ -31,15 +31,10 @@
     TEST_PUBMED_IDENTIFIER,
     TEST_VALID_POST_MAPPED_VRS_ALLELE_VRS2_X,
     TEST_VALID_PRE_MAPPED_VRS_ALLELE_VRS2_X,
-<<<<<<< HEAD
     TEST_SCORE_SET_RANGES_ALL_SCHEMAS_PRESENT,
-=======
-    TEST_SCORE_SET_RANGE,
-    TEST_SCORE_CALIBRATION,
     TEST_SEQ_SCORESET,
     TEST_EXPERIMENT,
     TEST_EXPERIMENT_SET,
->>>>>>> 40819360
 )
 
 
