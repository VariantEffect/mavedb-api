from datetime import date, datetime

from humps import camelize

from mavedb.models.enums.processing_state import ProcessingState


VALID_EXPERIMENT_SET_URN = "urn:mavedb:01234567"
VALID_EXPERIMENT_URN = f"{VALID_EXPERIMENT_SET_URN}-a"
VALID_SCORE_SET_URN = f"{VALID_EXPERIMENT_URN}-1"
VALID_TMP_URN = "tmp:79471b5b-2dbd-4a96-833c-c33023862437"
VALID_VARIANT_URN = f"{VALID_SCORE_SET_URN}#1"

TEST_PUBMED_IDENTIFIER = "20711194"
TEST_PUBMED_URL_IDENTIFIER = "https://pubmed.ncbi.nlm.nih.gov/37162834/"
TEST_BIORXIV_IDENTIFIER = "2021.06.21.212592"
TEST_MEDRXIV_IDENTIFIER = "2021.06.22.21259265"
TEST_CROSSREF_IDENTIFIER = "10.1371/2021.06.22.21259265"
TEST_ORCID_ID = "1111-1111-1111-1111"

GA4GH_SEQUENCE_DIGEST = "SQ.TestTestTestTestTestTestTestTest"
# "^ga4gh:([^.]+)\.([0-9A-Za-z_\-]{32})$"
TEST_GA4GH_IDENTIFIER = f"ga4gh:{GA4GH_SEQUENCE_DIGEST}"
# ^[0-9A-Za-z_\-]{32}$
TEST_GA4GH_DIGEST = "ga4ghtest_ga4ghtest_ga4ghtest_dg"
# ^SQ.[0-9A-Za-z_\-]{32}$
TEST_REFGET_ACCESSION = "SQ.ga4ghtest_ga4ghtest_ga4ghtest_rg"
TEST_SEQUENCE_LOCATION_ACCESSION = "ga4gh:SL.test"

TEST_REFSEQ_IDENTIFIER = "NM_003345"
TEST_HGVS_IDENTIFIER = f"{TEST_REFSEQ_IDENTIFIER}:p.Asp5Phe"
TEST_UNIPROT_IDENTIFIER = "P63279"
TEST_ENSEMBL_IDENTIFIER = "ENSG00000103275"

TEST_REFSEQ_EXTERNAL_IDENTIFIER = {"identifier": TEST_REFSEQ_IDENTIFIER, "db_name": "RefSeq"}
TEST_UNIPROT_EXTERNAL_IDENTIFIER = {"identifier": TEST_UNIPROT_IDENTIFIER, "db_name": "Uniprot"}
TEST_ENSEMBLE_EXTERNAL_IDENTIFIER = {"identifier": TEST_ENSEMBL_IDENTIFIER, "db_name": "Ensembl"}

VALID_CHR_ACCESSION = "NC_000001.11"
VALID_ACCESSION = "NM_001637.3"
VALID_NT_ACCESSION = "NM_001637.3"
VALID_PRO_ACCESSION = "NP_001637.4"
VALID_GENE = "BRCA1"
VALID_UNIPROT_ACCESSION = "P05067"

VALID_ENSEMBL_IDENTIFIER = "ENST00000530893.6"

VALID_CLINGEN_PA_ID = "PA2579908752"
VALID_CLINGEN_CA_ID = "CA341478553"
VALID_CLINGEN_LDH_ID = "2786738861"

VALID_MD5_DIGEST = "01234abcde%"
VALID_VMC_DIGEST = "GS_ASNKvN4=%"

TEST_SEQREPO_INITIAL_STATE = [
    {f"refseq:{VALID_ACCESSION}": {"seq_id": "seq1", "seq": "AAAA", "namespace": "refseq", "alias": VALID_ACCESSION}},
    {f"MD5:{VALID_MD5_DIGEST}": {"seq_id": "seq2", "seq": "CCCC", "namespace": "MD5", "alias": VALID_MD5_DIGEST}},
    {
        f"ensembl:{VALID_ENSEMBL_IDENTIFIER}": {
            "seq_id": "seq3",
            "seq": "GGGG",
            "namespace": "ensembl",
            "alias": VALID_ENSEMBL_IDENTIFIER,
        }
    },
    {
        f"ga4gh:{GA4GH_SEQUENCE_DIGEST}": {
            "seq_id": "seq4",
            "seq": "EEEE",
            "namespace": "ga4gh",
            "alias": GA4GH_SEQUENCE_DIGEST,
        }
    },
]

TEST_VALID_PRE_MAPPED_VRS_ALLELE = {
    "id": TEST_GA4GH_IDENTIFIER,
    "type": "Allele",
    "state": {"type": "LiteralSequenceExpression", "sequence": "V"},
    "digest": TEST_GA4GH_DIGEST,
    "location": {
        "id": TEST_SEQUENCE_LOCATION_ACCESSION,
        "end": 2,
        "type": "SequenceLocation",
        "start": 1,
        "digest": TEST_GA4GH_DIGEST,
        "sequenceReference": {
            "type": "SequenceReference",
            "refgetAccession": TEST_REFGET_ACCESSION,
        },
    },
    "extensions": [{"name": "vrs_ref_allele_seq", "type": "Extension", "value": "W"}],
}

TEST_VALID_POST_MAPPED_VRS_ALLELE = {
    "id": TEST_GA4GH_IDENTIFIER,
    "type": "Allele",
    "state": {"type": "LiteralSequenceExpression", "sequence": "F"},
    "digest": TEST_GA4GH_DIGEST,
    "location": {
        "id": TEST_SEQUENCE_LOCATION_ACCESSION,
        "end": 6,
        "type": "SequenceLocation",
        "start": 5,
        "digest": TEST_GA4GH_DIGEST,
        "sequenceReference": {
            "type": "SequenceReference",
            "label": TEST_REFSEQ_IDENTIFIER,
            "refgetAccession": TEST_REFGET_ACCESSION,
        },
    },
    "extensions": [{"name": "vrs_ref_allele_seq", "type": "Extension", "value": "D"}],
    "expressions": [{"value": f"{TEST_REFSEQ_IDENTIFIER}:p.Asp5Phe", "syntax": "hgvs.p"}],
}

TEST_VALID_PRE_MAPPED_VRS_HAPLOTYPE = {
    "type": "Haplotype",
    "members": [TEST_VALID_PRE_MAPPED_VRS_ALLELE, TEST_VALID_PRE_MAPPED_VRS_ALLELE],
}

TEST_VALID_POST_MAPPED_VRS_HAPLOTYPE = {
    "type": "Haplotype",
    "members": [TEST_VALID_POST_MAPPED_VRS_ALLELE, TEST_VALID_POST_MAPPED_VRS_ALLELE],
}

TEST_PUBMED_PUBLICATION = {
    "identifier": TEST_PUBMED_IDENTIFIER,
    "db_name": "PubMed",
    "title": "None",
    "authors": [],
    "abstract": "test",
    "doi": "test",
    "publication_year": 1999,
    "publication_journal": "test",
    "url": "http://www.ncbi.nlm.nih.gov/pubmed/20711194",
    "reference_html": ". None. test. 1999; (Unknown volume):(Unknown pages). test",
}

SAVED_PUBMED_PUBLICATION = {
    "recordType": "PublicationIdentifier",
    "identifier": TEST_PUBMED_IDENTIFIER,
    "dbName": "PubMed",
    "title": "None",
    "authors": [],
    "abstract": "test",
    "doi": "test",
    "publicationYear": 1999,
    "publicationJournal": "test",
    "url": "http://www.ncbi.nlm.nih.gov/pubmed/20711194",
    "referenceHtml": ". None. test. 1999; (Unknown volume):(Unknown pages). test",
    "id": 1,
}

SAVED_DOI_IDENTIFIER = {
    "recordType": "DoiIdentifier",
    "identifier": TEST_CROSSREF_IDENTIFIER,
    "url": f"https://doi.org/{TEST_CROSSREF_IDENTIFIER}",
    "id": 1,
}

# VRS 1.X
TEST_VALID_PRE_MAPPED_VRS_ALLELE_VRS1_X = {
    "id": TEST_GA4GH_IDENTIFIER,
    "type": "Allele",
    "variation": {
        "state": {"type": "LiteralSequenceExpression", "sequence": "V"},
        "digest": TEST_GA4GH_DIGEST,
        "location": {
            "id": TEST_SEQUENCE_LOCATION_ACCESSION,
            "end": 2,
            "type": "SequenceLocation",
            "start": 1,
            "digest": TEST_GA4GH_DIGEST,
            "sequenceReference": {
                "type": "SequenceReference",
                "refgetAccession": TEST_REFGET_ACCESSION,
            },
        },
        "extensions": [{"name": "vrs_ref_allele_seq", "type": "Extension", "value": "W"}],
    },
}

TEST_VALID_POST_MAPPED_VRS_ALLELE_VRS1_X = {
    "id": TEST_GA4GH_IDENTIFIER,
    "type": "Allele",
    "variation": {
        "state": {"type": "LiteralSequenceExpression", "sequence": "F"},
        "digest": TEST_GA4GH_DIGEST,
        "location": {
            "id": TEST_SEQUENCE_LOCATION_ACCESSION,
            "end": 6,
            "type": "SequenceLocation",
            "start": 5,
            "digest": TEST_GA4GH_DIGEST,
            "sequenceReference": {
                "type": "SequenceReference",
                "label": TEST_REFSEQ_IDENTIFIER,
                "refgetAccession": TEST_REFGET_ACCESSION,
            },
        },
        "extensions": [{"name": "vrs_ref_allele_seq", "type": "Extension", "value": "D"}],
        "expressions": [{"value": TEST_HGVS_IDENTIFIER, "syntax": "hgvs.p"}],
    },
}

# VRS 2.X
TEST_VALID_PRE_MAPPED_VRS_ALLELE_VRS2_X = {
    "id": TEST_GA4GH_IDENTIFIER,
    "type": "Allele",
    "state": {"type": "LiteralSequenceExpression", "sequence": "V"},
    "digest": TEST_GA4GH_DIGEST,
    "location": {
        "id": TEST_SEQUENCE_LOCATION_ACCESSION,
        "end": 2,
        "type": "SequenceLocation",
        "start": 1,
        "digest": TEST_GA4GH_DIGEST,
        "sequenceReference": {
            "type": "SequenceReference",
            "refgetAccession": TEST_REFGET_ACCESSION,
        },
    },
    "extensions": [{"name": "vrs_ref_allele_seq", "type": "Extension", "value": "W"}],
}

TEST_VALID_POST_MAPPED_VRS_ALLELE_VRS2_X = {
    "id": TEST_GA4GH_IDENTIFIER,
    "type": "Allele",
    "state": {"type": "LiteralSequenceExpression", "sequence": "F"},
    "digest": TEST_GA4GH_DIGEST,
    "location": {
        "id": TEST_SEQUENCE_LOCATION_ACCESSION,
        "end": 6,
        "type": "SequenceLocation",
        "start": 5,
        "digest": TEST_GA4GH_DIGEST,
        "sequenceReference": {
            "type": "SequenceReference",
            "label": TEST_REFSEQ_IDENTIFIER,
            "refgetAccession": TEST_REFGET_ACCESSION,
        },
    },
    "extensions": [{"name": "vrs_ref_allele_seq", "type": "Extension", "value": "D"}],
    "expressions": [{"value": TEST_HGVS_IDENTIFIER, "syntax": "hgvs.p", "type": "Expression", "syntax_version": None}],
}

# VRS 1.X
TEST_VALID_PRE_MAPPED_VRS_HAPLOTYPE = {
    "type": "Haplotype",
    "members": [TEST_VALID_POST_MAPPED_VRS_ALLELE_VRS1_X, TEST_VALID_POST_MAPPED_VRS_ALLELE_VRS1_X],
}

TEST_VALID_POST_MAPPED_VRS_HAPLOTYPE = {
    "type": "Haplotype",
    "members": [TEST_VALID_POST_MAPPED_VRS_ALLELE_VRS1_X, TEST_VALID_POST_MAPPED_VRS_ALLELE_VRS1_X],
}

# VRS 2.X
TEST_VALID_PRE_MAPPED_VRS_CIS_PHASED_BLOCK = {
    "type": "Haplotype",
    "members": [TEST_VALID_POST_MAPPED_VRS_ALLELE_VRS2_X, TEST_VALID_POST_MAPPED_VRS_ALLELE_VRS2_X],
}

TEST_VALID_POST_MAPPED_VRS_CIS_PHASED_BLOCK = {
    "type": "Haplotype",
    "members": [TEST_VALID_POST_MAPPED_VRS_ALLELE_VRS2_X, TEST_VALID_POST_MAPPED_VRS_ALLELE_VRS2_X],
}

TEST_USER = {
    "username": "0000-1111-2222-3333",
    "first_name": "First",
    "last_name": "Last",
    "email": "test_user@test.com",
    "is_active": True,
    "is_staff": False,
    "is_superuser": False,
    "is_first_login": True,
}

TEST_USER2 = {
    "username": "1111-2222-3333-4444",
    "first_name": "First",
    "last_name": "Last",
    "email": "test_user2@test.com",
    "is_active": True,
    "is_staff": False,
    "is_superuser": False,
    "is_first_login": True,
}

CONTRIBUTOR = {
    "orcid_id": TEST_USER["username"],
    "given_name": TEST_USER["first_name"],
    "family_name": TEST_USER["last_name"],
}

SAVED_CONTRIBUTOR = {
    "recordType": "SavedContributor",
    "orcidId": TEST_USER["username"],
    "givenName": TEST_USER["first_name"],
    "familyName": TEST_USER["last_name"],
}

TEST_USER_DECODED_JWT = {
    "sub": TEST_USER["username"],
    "given_name": TEST_USER["first_name"],
    "family_name": TEST_USER["last_name"],
}

EXTRA_USER = {
    "username": "1234-5678-8765-4321",
    "first_name": "Extra",
    "last_name": "User",
    "email": "extra_user@test.com",
    "is_active": True,
    "is_staff": False,
    "is_superuser": False,
    "is_first_login": True,
}

EXTRA_CONTRIBUTOR = {
    "orcid_id": EXTRA_USER["username"],
    "given_name": EXTRA_USER["first_name"],
    "family_name": EXTRA_USER["last_name"],
}

SAVED_EXTRA_CONTRIBUTOR = {
    "recordType": "Contributor",
    "orcidId": EXTRA_USER["username"],
    "givenName": EXTRA_USER["first_name"],
    "familyName": EXTRA_USER["last_name"],
}

EXTRA_USER_DECODED_JWT = {
    "sub": EXTRA_USER["username"],
    "given_name": EXTRA_USER["first_name"],
    "family_name": EXTRA_USER["last_name"],
}

ADMIN_USER = {
    "username": "9999-9999-9999-9999",
    "first_name": "Admin",
    "last_name": "User",
    "email": "admin_user@test.com",
    "is_active": True,
    "is_staff": False,
    "is_superuser": False,
    "is_first_login": True,
}

TEST_DESCRIPTION = "description"

ADMIN_USER_DECODED_JWT = {
    "sub": ADMIN_USER["username"],
    "given_name": ADMIN_USER["first_name"],
    "family_name": ADMIN_USER["last_name"],
}

TEST_EXPERIMENT = {
    "title": "Test Title",
    "short_description": "Test experiment",
    "abstract_text": "Abstract",
    "method_text": "Methods",
}

# Add to db for testing.
TEST_DB_KEYWORDS = [
    {
        "key": "Variant Library Creation Method",
        "value": "Endogenous locus library method",
        "special": False,
        "description": "Description",
    },
    {
        "key": "Variant Library Creation Method",
        "value": "In vitro construct library method",
        "special": False,
        "description": "Description",
    },
    {"key": "Variant Library Creation Method", "value": "Other", "special": False, "description": "Description"},
    {
        "key": "Endogenous Locus Library Method System",
        "value": "SaCas9",
        "special": False,
        "description": "Description",
    },
    {
        "key": "Endogenous Locus Library Method Mechanism",
        "value": "Base editor",
        "special": False,
        "description": "Description",
    },
    {
        "key": "In Vitro Construct Library Method System",
        "value": "Oligo-directed mutagenic PCR",
        "special": False,
        "description": "Description",
    },
    {
        "key": "In Vitro Construct Library Method Mechanism",
        "value": "Native locus replacement",
        "special": False,
        "description": "Description",
    },
    {"key": "Delivery method", "value": "Other", "special": False, "description": "Description"},
]

TEST_KEYWORDS = [
    {
        "keyword": {
            "key": "Variant Library Creation Method",
            "value": "Endogenous locus library method",
            "special": False,
            "description": "Description",
        },
    },
    {
        "keyword": {
            "key": "Endogenous Locus Library Method System",
            "value": "SaCas9",
            "special": False,
            "description": "Description",
        },
    },
    {
        "keyword": {
            "key": "Endogenous Locus Library Method Mechanism",
            "value": "Base editor",
            "special": False,
            "description": "Description",
        },
    },
    {
        "keyword": {"key": "Delivery method", "value": "Other", "special": False, "description": "Description"},
        "description": "Details of delivery method",
    },
]

TEST_EXPERIMENT_SET = {
    "extra_metadata": {},
    "approved": False,
}

TEST_MINIMAL_EXPERIMENT_SET = {
    "extraMetadata": {},
    "approved": False,
}

TEST_EXPERIMENT_WITH_KEYWORD = {
    "title": "Test Experiment Title",
    "shortDescription": "Test experiment",
    "abstractText": "Abstract",
    "methodText": "Methods",
    "keywords": [
        {
            "keyword": {"key": "Delivery method", "value": "Other", "special": False, "description": "Description"},
            "description": "Details of delivery method",
        },
    ],
}

TEST_EXPERIMENT = {
    "title": "Test Experiment Title",
    "short_description": "Test experiment",
    "abstract_text": "Abstract",
    "method_text": "Methods",
    "extra_metadata": {},
}

TEST_MINIMAL_EXPERIMENT = {
    "title": "Test Experiment Title",
    "shortDescription": "Test experiment",
    "abstractText": "Abstract",
    "methodText": "Methods",
}

TEST_MINIMAL_EXPERIMENT_RESPONSE = {
    "recordType": "Experiment",
    "title": "Test Experiment Title",
    "shortDescription": "Test experiment",
    "abstractText": "Abstract",
    "methodText": "Methods",
    "createdBy": {
        "recordType": "User",
        "firstName": TEST_USER["first_name"],
        "lastName": TEST_USER["last_name"],
        "orcidId": TEST_USER["username"],
    },
    "modifiedBy": {
        "recordType": "User",
        "firstName": TEST_USER["first_name"],
        "lastName": TEST_USER["last_name"],
        "orcidId": TEST_USER["username"],
    },
    "creationDate": date.today().isoformat(),
    "modificationDate": date.today().isoformat(),
    "scoreSetUrns": [],
    "contributors": [],
    "keywords": [],
    "doiIdentifiers": [],
    "primaryPublicationIdentifiers": [],
    "secondaryPublicationIdentifiers": [],
    "rawReadIdentifiers": [],
    # keys to be set after receiving response
    "urn": None,
    "experimentSetUrn": None,
    "officialCollections": [],
    "numScoreSets": 0,
}

TEST_EXPERIMENT_WITH_KEYWORD_RESPONSE = {
    "recordType": "Experiment",
    "title": "Test Experiment Title",
    "shortDescription": "Test experiment",
    "abstractText": "Abstract",
    "methodText": "Methods",
    "createdBy": {
        "recordType": "User",
        "firstName": TEST_USER["first_name"],
        "lastName": TEST_USER["last_name"],
        "orcidId": TEST_USER["username"],
    },
    "modifiedBy": {
        "recordType": "User",
        "firstName": TEST_USER["first_name"],
        "lastName": TEST_USER["last_name"],
        "orcidId": TEST_USER["username"],
    },
    "creationDate": date.today().isoformat(),
    "modificationDate": date.today().isoformat(),
    "scoreSetUrns": [],
    "contributors": [],
    "keywords": [
        {
            "recordType": "ExperimentControlledKeyword",
            "keyword": {"key": "Delivery method", "value": "Other", "special": False, "description": "Description"},
            "description": "Details of delivery method",
        },
    ],
    "doiIdentifiers": [],
    "primaryPublicationIdentifiers": [],
    "secondaryPublicationIdentifiers": [],
    "rawReadIdentifiers": [],
    # keys to be set after receiving response
    "urn": None,
    "experimentSetUrn": None,
    "officialCollections": [],
    "numScoreSets": 0,  # NOTE: This is context-dependent and may need overriding per test
}

TEST_EXPERIMENT_WITH_KEYWORD_HAS_DUPLICATE_OTHERS_RESPONSE = {
    "recordType": "Experiment",
    "title": "Test Experiment Title",
    "shortDescription": "Test experiment",
    "abstractText": "Abstract",
    "methodText": "Methods",
    "createdBy": {
        "recordType": "User",
        "firstName": TEST_USER["first_name"],
        "lastName": TEST_USER["last_name"],
        "orcidId": TEST_USER["username"],
    },
    "modifiedBy": {
        "recordType": "User",
        "firstName": TEST_USER["first_name"],
        "lastName": TEST_USER["last_name"],
        "orcidId": TEST_USER["username"],
    },
    "creationDate": date.today().isoformat(),
    "modificationDate": date.today().isoformat(),
    "scoreSetUrns": [],
    "contributors": [],
    "keywords": [
        {
            "recordType": "ExperimentControlledKeyword",
            "keyword": {
                "key": "Variant Library Creation Method",
                "value": "Other",
                "special": False,
                "description": "Description",
            },
            "description": "Description",
        },
        {
            "recordType": "ExperimentControlledKeyword",
            "keyword": {"key": "Delivery method", "value": "Other", "special": False, "description": "Description"},
            "description": "Description",
        },
    ],
    "doiIdentifiers": [],
    "primaryPublicationIdentifiers": [],
    "secondaryPublicationIdentifiers": [],
    "rawReadIdentifiers": [],
    # keys to be set after receiving response
    "urn": None,
    "experimentSetUrn": None,
    "officialCollections": [],
    "numScoreSets": 0,  # NOTE: This is context-dependent and may need overriding per test
}

<<<<<<< HEAD
TEST_TAXONOMY = {
    "id": 1,
    "code": 9606,
=======
TEST_MINIMAL_TAXONOMY = {
    "tax_id": 9606,
}

TEST_POPULATED_TAXONOMY = {
    **TEST_MINIMAL_TAXONOMY,
>>>>>>> 5783d638
    "organism_name": "Organism name",
    "common_name": "Common name",
    "rank": "Rank",
    "has_described_species_name": True,
    "article_reference": "NCBI:txid9606",
    "genome_identifier_id": None,
}

TEST_SAVED_TAXONOMY = {
    **TEST_POPULATED_TAXONOMY,
    "id": 1,
    "url": "https://www.ncbi.nlm.nih.gov/Taxonomy/Browser/wwwtax.cgi?mode=info&id=9606",
}

TEST_LICENSE = {
    "id": 1,
    "short_name": "Short",
    "long_name": "Long",
    "text": "Don't be evil.",
    "link": "localhost",
    "version": "1.0",
    "active": True,
}

SAVED_SHORT_TEST_LICENSE = {
    "recordType": "ShortLicense",
    "id": TEST_LICENSE["id"],
    "shortName": TEST_LICENSE["short_name"],
    "longName": TEST_LICENSE["long_name"],
    "link": TEST_LICENSE["link"],
    "version": TEST_LICENSE["version"],
    "active": TEST_LICENSE["active"],
}

EXTRA_LICENSE = {
    "id": 2,
    "short_name": "Extra",
    "long_name": "License",
    "text": "Don't be tooooo evil.",
    "link": "localhost",
    "version": "1.0",
    "active": True,
}

SAVED_SHORT_EXTRA_LICENSE = {
    "recordType": "ShortLicense",
    "id": EXTRA_LICENSE["id"],
    "shortName": EXTRA_LICENSE["short_name"],
    "longName": EXTRA_LICENSE["long_name"],
    "link": EXTRA_LICENSE["link"],
    "version": EXTRA_LICENSE["version"],
    "active": EXTRA_LICENSE["active"],
}

TEST_INACTIVE_LICENSE = {
    "id": 3,
    "short_name": "Long",
    "long_name": "Short",
    "text": "Be evil.",
    "link": "localhost",
    "version": "1.0",
    "active": False,
}

SAVED_SHORT_INACTIVE_LICENSE = {
    "recordType": "ShortLicense",
    "id": TEST_INACTIVE_LICENSE["id"],
    "shortName": TEST_INACTIVE_LICENSE["short_name"],
    "longName": TEST_INACTIVE_LICENSE["long_name"],
    "link": TEST_INACTIVE_LICENSE["link"],
    "version": TEST_INACTIVE_LICENSE["version"],
    "active": TEST_INACTIVE_LICENSE["active"],
}

TEST_SEQ_SCORESET = {
    "title": "Test Score Set Title",
    "short_description": "Test score set",
    "abstract_text": "Abstract",
    "method_text": "Methods",
    "extra_metadata": {},
    "target_genes": [
        {
            "name": "TEST1",
            "category": "protein_coding",
            "target_sequence": {
                "sequence_type": "dna",
                "sequence": "ACGTTT",
                "taxonomy": {
<<<<<<< HEAD
                    "code": TEST_TAXONOMY["code"],
                    "organism_name": TEST_TAXONOMY["organism_name"],
                    "common_name": TEST_TAXONOMY["common_name"],
                    "rank": TEST_TAXONOMY["rank"],
                    "id": TEST_TAXONOMY["id"],
                    "url": TEST_TAXONOMY["url"],
=======
                    "tax_id": TEST_SAVED_TAXONOMY["tax_id"],
                    "organism_name": TEST_SAVED_TAXONOMY["organism_name"],
                    "common_name": TEST_SAVED_TAXONOMY["common_name"],
                    "rank": TEST_SAVED_TAXONOMY["rank"],
                    "id": TEST_SAVED_TAXONOMY["id"],
                    "url": TEST_SAVED_TAXONOMY["url"],
>>>>>>> 5783d638
                },
            },
        }
    ],
}

TEST_MINIMAL_SEQ_SCORESET = {
    "title": "Test Score Set Title",
    "shortDescription": "Test score set",
    "abstractText": "Abstract",
    "methodText": "Methods",
    "licenseId": 1,
    "targetGenes": [
        {
            "name": "TEST1",
            "category": "protein_coding",
            "externalIdentifiers": [],
            "targetSequence": {
                "sequenceType": "dna",
                "sequence": "ACGTTT",
                "taxonomy": {
<<<<<<< HEAD
                    "code": TEST_TAXONOMY["code"],
                    "organismName": TEST_TAXONOMY["organism_name"],
                    "commonName": TEST_TAXONOMY["common_name"],
                    "rank": TEST_TAXONOMY["rank"],
                    "hasDescribedSpeciesName": TEST_TAXONOMY["has_described_species_name"],
                    "articleReference": TEST_TAXONOMY["article_reference"],
                    "id": TEST_TAXONOMY["id"],
                    "url": TEST_TAXONOMY["url"],
=======
                    "taxId": TEST_SAVED_TAXONOMY["tax_id"],
                    "organismName": TEST_SAVED_TAXONOMY["organism_name"],
                    "commonName": TEST_SAVED_TAXONOMY["common_name"],
                    "rank": TEST_SAVED_TAXONOMY["rank"],
                    "hasDescribedSpeciesName": TEST_SAVED_TAXONOMY["has_described_species_name"],
                    "articleReference": TEST_SAVED_TAXONOMY["article_reference"],
                    "id": TEST_SAVED_TAXONOMY["id"],
                    "url": TEST_SAVED_TAXONOMY["url"],
>>>>>>> 5783d638
                },
            },
        }
    ],
}

TEST_MINIMAL_SEQ_SCORESET_RESPONSE = {
    "recordType": "ScoreSet",
    "title": "Test Score Set Title",
    "shortDescription": "Test score set",
    "abstractText": "Abstract",
    "methodText": "Methods",
    "createdBy": {
        "recordType": "User",
        "firstName": TEST_USER["first_name"],
        "lastName": TEST_USER["last_name"],
        "orcidId": TEST_USER["username"],
    },
    "modifiedBy": {
        "recordType": "User",
        "firstName": TEST_USER["first_name"],
        "lastName": TEST_USER["last_name"],
        "orcidId": TEST_USER["username"],
    },
    "creationDate": date.today().isoformat(),
    "modificationDate": date.today().isoformat(),
    "license": {
        "recordType": "ShortLicense",
        **{camelize(k): v for k, v in TEST_LICENSE.items() if k not in ("text",)},
    },
    "numVariants": 0,
    "targetGenes": [
        {
            "recordType": "TargetGene",
            "name": "TEST1",
            "category": "protein_coding",
            "externalIdentifiers": [],
            "id": 1,
            "targetSequence": {
                "recordType": "TargetSequence",
                "sequenceType": "dna",
                "sequence": "ACGTTT",
                "label": "TEST1",
                "taxonomy": {
                    "recordType": "Taxonomy",
<<<<<<< HEAD
                    "code": TEST_TAXONOMY["code"],
                    "organismName": TEST_TAXONOMY["organism_name"],
                    "commonName": TEST_TAXONOMY["common_name"],
                    "rank": TEST_TAXONOMY["rank"],
                    "hasDescribedSpeciesName": TEST_TAXONOMY["has_described_species_name"],
                    "articleReference": TEST_TAXONOMY["article_reference"],
                    "id": TEST_TAXONOMY["id"],
                    "url": TEST_TAXONOMY["url"],
=======
                    "taxId": TEST_SAVED_TAXONOMY["tax_id"],
                    "organismName": TEST_SAVED_TAXONOMY["organism_name"],
                    "commonName": TEST_SAVED_TAXONOMY["common_name"],
                    "rank": TEST_SAVED_TAXONOMY["rank"],
                    "hasDescribedSpeciesName": TEST_SAVED_TAXONOMY["has_described_species_name"],
                    "articleReference": TEST_SAVED_TAXONOMY["article_reference"],
                    "id": TEST_SAVED_TAXONOMY["id"],
                    "url": TEST_SAVED_TAXONOMY["url"],
>>>>>>> 5783d638
                },
            },
        }
    ],
    "metaAnalyzesScoreSetUrns": [],
    "metaAnalyzedByScoreSetUrns": [],
    "contributors": [],
    "doiIdentifiers": [],
    "primaryPublicationIdentifiers": [],
    "secondaryPublicationIdentifiers": [],
    "datasetColumns": {},
    "externalLinks": {},
    "private": True,
    "experiment": TEST_MINIMAL_EXPERIMENT_RESPONSE,
    # keys to be set after receiving response
    "urn": None,
    "processingState": ProcessingState.incomplete.name,
    "officialCollections": [],
}

TEST_MINIMAL_ACC_SCORESET = {
    "title": "Test Score Set Acc Title",
    "shortDescription": "Test accession score set",
    "abstractText": "Abstract",
    "methodText": "Methods",
    "licenseId": 1,
    "targetGenes": [
        {
            "name": "TEST2",
            "category": "protein_coding",
            "externalIdentifiers": [],
            "targetAccession": {
                "accession": VALID_NT_ACCESSION,
                "assembly": "GRCh37",
                "gene": VALID_GENE,
                "isBaseEditor": False,
            },
        }
    ],
}

TEST_ACC_SCORESET = {
    "title": "Test Score Set Acc Title",
    "short_description": "Test accession score set",
    "abstract_text": "Abstract",
    "method_text": "Methods",
    "target_genes": [
        {
            "name": "TEST2",
            "category": "protein_coding",
            "target_accession": {
                "accession": VALID_NT_ACCESSION,
                "assembly": "GRCh37",
                "gene": VALID_GENE,
                "is_base_editor": False,
            },
        }
    ],
}

TEST_BASE_EDITOR_SCORESET = {
    "title": "Test Score Set Acc Title",
    "short_description": "Test accession score set",
    "abstract_text": "Abstract",
    "method_text": "Methods",
    "target_genes": [
        {
            "name": "TEST2",
            "category": "protein_coding",
            "target_accession": {
                "accession": VALID_NT_ACCESSION,
                "assembly": "GRCh37",
                "gene": VALID_GENE,
                "isBaseEditor": False,
            },
        }
    ],
}

TEST_MINIMAL_ACC_SCORESET_RESPONSE = {
    "recordType": "ScoreSet",
    "title": "Test Score Set Acc Title",
    "shortDescription": "Test accession score set",
    "abstractText": "Abstract",
    "methodText": "Methods",
    "createdBy": {
        "recordType": "User",
        "firstName": TEST_USER["first_name"],
        "lastName": TEST_USER["last_name"],
        "orcidId": TEST_USER["username"],
    },
    "modifiedBy": {
        "recordType": "User",
        "firstName": TEST_USER["first_name"],
        "lastName": TEST_USER["last_name"],
        "orcidId": TEST_USER["username"],
    },
    "creationDate": date.today().isoformat(),
    "modificationDate": date.today().isoformat(),
    "license": {
        "recordType": "ShortLicense",
        **{camelize(k): v for k, v in TEST_LICENSE.items() if k not in ("text",)},
    },
    "numVariants": 0,
    "targetGenes": [
        {
            "recordType": "TargetGene",
            "name": "TEST2",
            "id": 2,
            "category": "protein_coding",
            "externalIdentifiers": [],
            "targetAccession": {
                "recordType": "TargetAccession",
                "accession": VALID_NT_ACCESSION,
                "assembly": "GRCh37",
                "gene": VALID_GENE,
                "isBaseEditor": False,
            },
        }
    ],
    "metaAnalyzesScoreSetUrns": [],
    "metaAnalyzedByScoreSetUrns": [],
    "doiIdentifiers": [],
    "primaryPublicationIdentifiers": [],
    "secondaryPublicationIdentifiers": [],
    "datasetColumns": {},
    "private": True,
    "experiment": TEST_MINIMAL_EXPERIMENT_RESPONSE,
    # keys to be set after receiving response
    "urn": None,
    "processingState": ProcessingState.incomplete.name,
    "officialCollections": [],
}

TEST_MINIMAL_MULTI_TARGET_SCORESET = {
    "title": "Test Multi Target Score Set Title",
    "shortDescription": "Test multi target score set",
    "abstractText": "Abstract",
    "methodText": "Methods",
    "licenseId": 1,
    "targetGenes": [
        {
            "name": "TEST3",
            "category": "protein_coding",
            "externalIdentifiers": [],
            "targetSequence": {
                "sequenceType": "dna",
                "sequence": "ACGTTT",
                "label": "TEST3",
                "taxonomy": {
<<<<<<< HEAD
                    "code": TEST_TAXONOMY["code"],
                    "organismName": TEST_TAXONOMY["organism_name"],
                    "commonName": TEST_TAXONOMY["common_name"],
                    "rank": TEST_TAXONOMY["rank"],
                    "hasDescribedSpeciesName": TEST_TAXONOMY["has_described_species_name"],
                    "articleReference": TEST_TAXONOMY["article_reference"],
                    "id": TEST_TAXONOMY["id"],
                    "url": TEST_TAXONOMY["url"],
=======
                    "taxId": TEST_SAVED_TAXONOMY["tax_id"],
                    "organismName": TEST_SAVED_TAXONOMY["organism_name"],
                    "commonName": TEST_SAVED_TAXONOMY["common_name"],
                    "rank": TEST_SAVED_TAXONOMY["rank"],
                    "hasDescribedSpeciesName": TEST_SAVED_TAXONOMY["has_described_species_name"],
                    "articleReference": TEST_SAVED_TAXONOMY["article_reference"],
                    "id": TEST_SAVED_TAXONOMY["id"],
                    "url": TEST_SAVED_TAXONOMY["url"],
>>>>>>> 5783d638
                },
            },
        },
        {
            "name": "TEST4",
            "category": "protein_coding",
            "externalIdentifiers": [],
            "targetSequence": {
                "sequenceType": "dna",
                "sequence": "TAATGCC",
                "label": "TEST4",
                "taxonomy": {
<<<<<<< HEAD
                    "code": TEST_TAXONOMY["code"],
                    "organismName": TEST_TAXONOMY["organism_name"],
                    "commonName": TEST_TAXONOMY["common_name"],
                    "rank": TEST_TAXONOMY["rank"],
                    "hasDescribedSpeciesName": TEST_TAXONOMY["has_described_species_name"],
                    "articleReference": TEST_TAXONOMY["article_reference"],
                    "id": TEST_TAXONOMY["id"],
                    "url": TEST_TAXONOMY["url"],
=======
                    "taxId": TEST_SAVED_TAXONOMY["tax_id"],
                    "organismName": TEST_SAVED_TAXONOMY["organism_name"],
                    "commonName": TEST_SAVED_TAXONOMY["common_name"],
                    "rank": TEST_SAVED_TAXONOMY["rank"],
                    "hasDescribedSpeciesName": TEST_SAVED_TAXONOMY["has_described_species_name"],
                    "articleReference": TEST_SAVED_TAXONOMY["article_reference"],
                    "id": TEST_SAVED_TAXONOMY["id"],
                    "url": TEST_SAVED_TAXONOMY["url"],
>>>>>>> 5783d638
                },
            },
        },
    ],
}

TEST_MINIMAL_MULTI_TARGET_SCORESET_RESPONSE = {
    "recordType": "ScoreSet",
    "title": "Test Multi Target Score Set Title",
    "shortDescription": "Test multi target score set",
    "abstractText": "Abstract",
    "methodText": "Methods",
    "createdBy": {
        "recordType": "User",
        "firstName": TEST_USER["first_name"],
        "lastName": TEST_USER["last_name"],
        "orcidId": TEST_USER["username"],
    },
    "modifiedBy": {
        "recordType": "User",
        "firstName": TEST_USER["first_name"],
        "lastName": TEST_USER["last_name"],
        "orcidId": TEST_USER["username"],
    },
    "creationDate": date.today().isoformat(),
    "modificationDate": date.today().isoformat(),
    "license": {
        "recordType": "ShortLicense",
        **{camelize(k): v for k, v in TEST_LICENSE.items() if k not in ("text",)},
    },
    "numVariants": 0,
    "targetGenes": [
        {
            "recordType": "TargetGene",
            "name": "TEST3",
            "category": "protein_coding",
            "externalIdentifiers": [],
            "id": 1,
            "targetSequence": {
                "recordType": "TargetSequence",
                "sequenceType": "dna",
                "sequence": "ACGTTT",
                "label": "TEST3",
                "taxonomy": {
                    "recordType": "Taxonomy",
<<<<<<< HEAD
                    "code": TEST_TAXONOMY["code"],
                    "organismName": TEST_TAXONOMY["organism_name"],
                    "commonName": TEST_TAXONOMY["common_name"],
                    "rank": TEST_TAXONOMY["rank"],
                    "hasDescribedSpeciesName": TEST_TAXONOMY["has_described_species_name"],
                    "articleReference": TEST_TAXONOMY["article_reference"],
                    "id": TEST_TAXONOMY["id"],
                    "url": TEST_TAXONOMY["url"],
=======
                    "taxId": TEST_SAVED_TAXONOMY["tax_id"],
                    "organismName": TEST_SAVED_TAXONOMY["organism_name"],
                    "commonName": TEST_SAVED_TAXONOMY["common_name"],
                    "rank": TEST_SAVED_TAXONOMY["rank"],
                    "hasDescribedSpeciesName": TEST_SAVED_TAXONOMY["has_described_species_name"],
                    "articleReference": TEST_SAVED_TAXONOMY["article_reference"],
                    "id": TEST_SAVED_TAXONOMY["id"],
                    "url": TEST_SAVED_TAXONOMY["url"],
>>>>>>> 5783d638
                },
            },
        },
        {
            "recordType": "TargetGene",
            "name": "TEST4",
            "category": "protein_coding",
            "externalIdentifiers": [],
            "id": 1,
            "targetSequence": {
                "recordType": "TargetSequence",
                "sequenceType": "dna",
                "sequence": "TAATGCC",
                "label": "TEST4",
                "taxonomy": {
                    "recordType": "Taxonomy",
<<<<<<< HEAD
                    "code": TEST_TAXONOMY["code"],
                    "organismName": TEST_TAXONOMY["organism_name"],
                    "commonName": TEST_TAXONOMY["common_name"],
                    "rank": TEST_TAXONOMY["rank"],
                    "hasDescribedSpeciesName": TEST_TAXONOMY["has_described_species_name"],
                    "articleReference": TEST_TAXONOMY["article_reference"],
                    "id": TEST_TAXONOMY["id"],
                    "url": TEST_TAXONOMY["url"],
=======
                    "taxId": TEST_SAVED_TAXONOMY["tax_id"],
                    "organismName": TEST_SAVED_TAXONOMY["organism_name"],
                    "commonName": TEST_SAVED_TAXONOMY["common_name"],
                    "rank": TEST_SAVED_TAXONOMY["rank"],
                    "hasDescribedSpeciesName": TEST_SAVED_TAXONOMY["has_described_species_name"],
                    "articleReference": TEST_SAVED_TAXONOMY["article_reference"],
                    "id": TEST_SAVED_TAXONOMY["id"],
                    "url": TEST_SAVED_TAXONOMY["url"],
>>>>>>> 5783d638
                },
            },
        },
    ],
    "metaAnalyzesScoreSetUrns": [],
    "metaAnalyzedByScoreSetUrns": [],
    "contributors": [],
    "doiIdentifiers": [],
    "primaryPublicationIdentifiers": [],
    "secondaryPublicationIdentifiers": [],
    "datasetColumns": {},
    "externalLinks": {},
    "private": True,
    "experiment": TEST_MINIMAL_EXPERIMENT_RESPONSE,
    # keys to be set after receiving response
    "urn": None,
    "processingState": ProcessingState.incomplete.name,
    "officialCollections": [],
}

TEST_NT_CDOT_TRANSCRIPT = {
    "start_codon": 0,
    "stop_codon": 18,
    "id": VALID_NT_ACCESSION,
    "gene_version": "313",
    "gene_name": VALID_GENE,
    "biotype": ["protein_coding"],
    "protein": "NP_001628.1",
    "genome_builds": {
        "GRCh37": {
            "cds_end": 1,
            "cds_start": 18,
            "contig": "NC_000007.13",
            # The exons are non-sense but it doesn't really matter for the tests.
            "exons": [[1, 12, 20, 2001, 2440, "M196 I1 M61 I1 M181"], [12, 18, 19, 1924, 2000, None]],
            "start": 1,
            "stop": 18,
            "strand": "+",
        }
    },
}

TEST_PRO_CDOT_TRANSCRIPT = {
    "start_codon": 0,
    "stop_codon": 18,
    "id": VALID_PRO_ACCESSION,
    "gene_version": "313",
    "gene_name": VALID_GENE,
    "biotype": ["protein_coding"],
    "protein": "NP_001628.1",
    "genome_builds": {
        "GRCh37": {
            "cds_end": 1,
            "cds_start": 18,
            "contig": "NC_000007.13",
            # The exons are non-sense but it doesn't really matter for the tests.
            "exons": [[1, 12, 20, 2001, 2440, "M196 I1 M61 I1 M181"], [12, 18, 19, 1924, 2000, None]],
            "start": 1,
            "stop": 18,
            "strand": "+",
        }
    },
}


TEST_MINIMAL_PRE_MAPPED_METADATA = {
    "genomic": {"sequence_id": "ga4gh:SQ.em9khDCUYXrVWBfWr9r8fjBUrTjj1aig", "sequence_type": "dna"}
}


TEST_MINIMAL_POST_MAPPED_METADATA = {
    "genomic": {
        "sequence_id": "ga4gh:SQ.em9khDCUYXrVWBfWr9r8fjBUrTjj1aig",
        "sequence_type": "dna",
        "sequence_accessions": [VALID_NT_ACCESSION],
        "sequence_genes": [VALID_GENE],
    }
}

TEST_POST_MAPPED_METADATA_WITH_EXPRESSION = {
    "genomic": {
        "sequence_id": "ga4gh:SQ.em9khDCUYXrVWBfWr9r8fjBUrTjj1aig",
        "sequence_type": "dna",
        "sequence_accessions": [VALID_NT_ACCESSION],
        "sequence_genes": [VALID_GENE],
    }
}

TEST_SEQ_SCORESET_VARIANT_MAPPING_SCAFFOLD = {
    "metadata": {},
    "reference_sequences": {
        "TEST1": {
            "g": {
                "computed_reference_sequence": {
                    "sequence_type": "dna",
                    "sequence_id": "ga4gh:SQ.ref_test",
                    "sequence": "ACGTTT",
                },
                "mapped_reference_sequence": {
                    "sequence_type": "dna",
                    "sequence_id": "ga4gh:SQ.map_test",
                    "sequence_accessions": [VALID_CHR_ACCESSION],
                },
            },
            "c": {
                "mapped_reference_sequence": {
                    "sequence_accessions": [VALID_NT_ACCESSION],
                },
            },
        }
    },
    "mapped_scores": [],
    "vrs_version": "2.0",
    "dcd_mapping_version": "pytest.0.0",
    "mapped_date_utc": datetime.isoformat(datetime.now()),
}

TEST_ACC_SCORESET_VARIANT_MAPPING_SCAFFOLD = {
    "metadata": {},
    "reference_sequences": {
        "TEST2": {
            "g": {
                "computed_reference_sequence": {
                    "sequence_type": "dna",
                    "sequence_id": "ga4gh:SQ.ref_test",
                    "sequence": "ACGTTT",
                },
                "mapped_reference_sequence": {
                    "sequence_type": "dna",
                    "sequence_id": "ga4gh:SQ.map_test",
                    "sequence_accessions": [VALID_CHR_ACCESSION],
                },
            },
            "c": {
                "mapped_reference_sequence": {
                    "sequence_accessions": [VALID_NT_ACCESSION],
                },
            },
        }
    },
    "mapped_scores": [],
    "vrs_version": "2.0",
    "dcd_mapping_version": "pytest.0.0",
    "mapped_date_utc": datetime.isoformat(datetime.now()),
}

TEST_MULTI_TARGET_SCORESET_VARIANT_MAPPING_SCAFFOLD = {
    "metadata": {},
    "reference_sequences": {
        "TEST3": {
            "g": {
                "computed_reference_sequence": {
                    "sequence_type": "dna",
                    "sequence_id": "ga4gh:SQ.ref_test3",
                    "sequence": "ACGTTT",
                },
                "mapped_reference_sequence": {
                    "sequence_type": "dna",
                    "sequence_id": "ga4gh:SQ.map_test",
                    "sequence_accessions": [VALID_CHR_ACCESSION],
                },
            },
            "c": {
                "mapped_reference_sequence": {
                    "sequence_accessions": [VALID_NT_ACCESSION],
                },
            },
        },
        "TEST4": {
            "g": {
                "computed_reference_sequence": {
                    "sequence_type": "dna",
                    "sequence_id": "ga4gh:SQ.ref_test4",
                    "sequence": "TAATGCC",
                },
                "mapped_reference_sequence": {
                    "sequence_type": "dna",
                    "sequence_id": "ga4gh:SQ.map_test",
                    "sequence_accessions": [VALID_CHR_ACCESSION],
                },
            },
            "c": {
                "mapped_reference_sequence": {
                    "sequence_accessions": [VALID_NT_ACCESSION],
                },
            },
        },
    },
    "mapped_scores": [],
    "vrs_version": "2.0",
    "dcd_mapping_version": "pytest.0.0",
    "mapped_date_utc": datetime.isoformat(datetime.now()),
}


TEST_MINIMAL_VARIANT = {
    "data": {
        "count_data": {},
        "score_data": {"sd": 0.100412839533719, "se": 0.0409933700802629, "score": 0.406972991738182},
    },
    "hgvs_nt": "c.[197A>G;472T>C]",
    "creation_date": datetime.date(datetime.now()),
    "modification_date": datetime.date(datetime.now()),
}


TEST_MINIMAL_MAPPED_VARIANT = {
    "pre_mapped": {},
    "post_mapped": {},
    "modification_date": datetime.date(datetime.now()),
    "mapped_date": datetime.date(datetime.now()),
    "current": True,
    "vrs_version": "2.0",
    "mapping_api_version": "pytest.0.0",
}


TEST_MINIMAL_MAPPED_VARIANT_CREATE = {**TEST_MINIMAL_MAPPED_VARIANT, "clinical_controls": [], "gnomad_variants": []}

TEST_POST_MAPPED_VRS_WITH_HGVS_G_EXPRESSION = {
    "id": "ga4gh:VA.fRW7u-kBQnAKitu1PoDMLvlECWZTHCos",
    "type": "Allele",
    "state": {"type": "LiteralSequenceExpression", "sequence": "G"},
    "digest": "fRW7u-kBQnAKitu1PoDMLvlECWZTHCos",
    "location": {
        "id": "ga4gh:SL.99b3WBaSSmaSTs6YmJfIhl1ZDCV07VZY",
        "end": 23536836,
        "type": "SequenceLocation",
        "start": 23536835,
        "digest": "99b3WBaSSmaSTs6YmJfIhl1ZDCV07VZY",
        "sequenceReference": {
            "type": "SequenceReference",
            "label": "NC_000018.10",
            "refgetAccession": "SQ.vWwFhJ5lQDMhh-czg06YtlWqu0lvFAZV",
        },
    },
    "extensions": [{"name": "vrs_ref_allele_seq", "type": "Extension", "value": "C"}],
    "expressions": [{"value": "NC_000018.10:g.23536836C>G", "syntax": "hgvs.g"}],
}

TEST_POST_MAPPED_VRS_WITH_HGVS_P_EXPRESSION = {
    "id": "ga4gh:VA.zkOAzZK5qG0D0mkJUfXlK1aS075OGSjh",
    "type": "Allele",
    "state": {"type": "LiteralSequenceExpression", "sequence": "R"},
    "digest": "zkOAzZK5qG0D0mkJUfXlK1aS075OGSjh",
    "location": {
        "id": "ga4gh:SL.uUyRpJbrPttRThL7A2zeWAnTcb_7f1R2",
        "end": 116,
        "type": "SequenceLocation",
        "start": 115,
        "digest": "uUyRpJbrPttRThL7A2zeWAnTcb_7f1R2",
        "sequenceReference": {"type": "SequenceReference", "refgetAccession": "SQ.StlJo3M4b8cS253ufe9nPpWqQHBDOSPs"},
    },
    "extensions": [{"name": "vrs_ref_allele_seq", "type": "Extension", "value": "Q"}],
    "expressions": [{"value": "NP_002746.1:p.Gln116Arg", "syntax": "hgvs.p"}],
}

TEST_MAPPED_VARIANT_WITH_HGVS_G_EXPRESSION = {
    "pre_mapped": {},
    "post_mapped": TEST_POST_MAPPED_VRS_WITH_HGVS_G_EXPRESSION,
    "modification_date": datetime.isoformat(datetime.now()),
    "mapped_date": datetime.isoformat(datetime.now()),
    "current": True,
    "vrs_version": "2.0",
    "mapping_api_version": "pytest.0.0",
}

TEST_MAPPED_VARIANT_WITH_HGVS_P_EXPRESSION = {
    "pre_mapped": {},
    "post_mapped": TEST_POST_MAPPED_VRS_WITH_HGVS_P_EXPRESSION,
    "modification_date": datetime.isoformat(datetime.now()),
    "mapped_date": datetime.isoformat(datetime.now()),
    "current": True,
    "vrs_version": "2.0",
    "mapping_api_version": "pytest.0.0",
}

TEST_BASELINE_SCORE = 1.0


TEST_BS3_ODDS_PATH = {
    "ratio": 0.5,
    "evidence": "BS3_STRONG",
}


TEST_PS3_ODDS_PATH = {
    "ratio": 0.5,
    "evidence": "BS3_STRONG",
}

TEST_SAVED_BS3_ODDS_PATH = {
    "recordType": "OddsPath",
    "ratio": 0.5,
    "evidence": "BS3_STRONG",
}


TEST_SAVED_PS3_ODDS_PATH = {
    "recordType": "OddsPath",
    "ratio": 0.5,
    "evidence": "BS3_STRONG",
}


TEST_SCORE_SET_NORMAL_RANGE = {
    "label": "test1",
    "classification": "normal",
    "range": [0, 2.0],
    "inclusive_lower_bound": True,
    "inclusive_upper_bound": False,
}


TEST_SAVED_SCORE_SET_NORMAL_RANGE = {
    "recordType": "ScoreRange",
    "label": "test1",
    "classification": "normal",
    "range": [0.0, 2.0],
    "inclusiveLowerBound": True,
    "inclusiveUpperBound": False,
}


TEST_SCORE_SET_ABNORMAL_RANGE = {
    "label": "test2",
    "classification": "abnormal",
    "range": [-2.0, 0.0],
    "inclusive_lower_bound": True,
    "inclusive_upper_bound": False,
}


TEST_SAVED_SCORE_SET_ABNORMAL_RANGE = {
    "recordType": "ScoreRange",
    "label": "test2",
    "classification": "abnormal",
    "range": [-2.0, 0.0],
    "inclusiveLowerBound": True,
    "inclusiveUpperBound": False,
}


TEST_SCORE_SET_NOT_SPECIFIED_RANGE = {
    "label": "test3",
    "classification": "not_specified",
    "range": [-8.0, -2.0],
    "inclusive_lower_bound": True,
    "inclusive_upper_bound": False,
}


TEST_SAVED_SCORE_SET_NOT_SPECIFIED_RANGE = {
    "recordType": "ScoreRange",
    "label": "test3",
    "classification": "not_specified",
    "range": [-8.0, -2.0],
    "inclusiveLowerBound": True,
    "inclusiveUpperBound": False,
}


TEST_SCORE_SET_NEGATIVE_INFINITY_RANGE = {
    "label": "test4",
    "classification": "not_specified",
    "range": [None, 0.0],
    "inclusive_lower_bound": False,
    "inclusive_upper_bound": False,
}


TEST_SAVED_SCORE_SET_NEGATIVE_INFINITY_RANGE = {
    "recordType": "ScoreRange",
    "label": "test4",
    "classification": "not_specified",
    "range": [None, 0.0],
    "inclusiveLowerBound": False,
    "inclusiveUpperBound": False,
}


TEST_SCORE_SET_POSITIVE_INFINITY_RANGE = {
    "label": "test5",
    "classification": "not_specified",
    "range": [0.0, None],
    "inclusive_lower_bound": False,
    "inclusive_upper_bound": False,
}


TEST_SAVED_SCORE_SET_POSITIVE_INFINITY_RANGE = {
    "recordType": "ScoreRange",
    "label": "test5",
    "classification": "not_specified",
    "range": [0.0, None],
    "inclusiveLowerBound": False,
    "inclusiveUpperBound": False,
}

TEST_SAVED_SCORE_SET_NO_SUPPORTING_EVIDENCE_RANGE = {
    "recordType": "ScoreRange",
    "label": "test1",
    "classification": "not_specified",
    "range": [-0.5, 0.5],
    "inclusiveLowerBound": True,
    "inclusiveUpperBound": False,
}

TEST_SCORE_SET_BS3_SUPPORTING_RANGE = {
    "label": "test1",
    "classification": "normal",
    "range": [-1.5, -0.5],
    "inclusive_lower_bound": True,
    "inclusive_upper_bound": False,
}

TEST_SAVED_SCORE_SET_BS3_SUPPORTING_RANGE = {
    "recordType": "ScoreRange",
    "label": "test1",
    "classification": "normal",
    "range": [-1.5, -0.5],
    "inclusiveLowerBound": True,
    "inclusiveUpperBound": False,
}

TEST_SCORE_SET_BS3_MODERATE_RANGE = {
    "label": "test1",
    "classification": "normal",
    "range": [-3.5, -1.5],
    "inclusive_lower_bound": True,
    "inclusive_upper_bound": False,
}

TEST_SAVED_SCORE_SET_BS3_MODERATE_RANGE = {
    "recordType": "ScoreRange",
    "label": "test1",
    "classification": "normal",
    "range": [-3.5, -1.5],
    "inclusiveLowerBound": True,
    "inclusiveUpperBound": False,
}

TEST_SCORE_SET_BS3_STRONG_RANGE = {
    "label": "test1",
    "classification": "normal",
    "range": [-7.5, -3.5],
    "inclusive_lower_bound": True,
    "inclusive_upper_bound": False,
}

TEST_SAVED_SCORE_SET_BS3_STRONG_RANGE = {
    "recordType": "ScoreRange",
    "label": "test1",
    "classification": "normal",
    "range": [-7.5, -3.5],
    "inclusiveLowerBound": True,
    "inclusiveUpperBound": False,
}

TEST_SCORE_SET_BS3_VERY_STRONG_RANGE = {
    "label": "test1",
    "classification": "normal",
    "range": [None, -7.5],
    "inclusive_lower_bound": False,
    "inclusive_upper_bound": False,
}

TEST_SAVED_SCORE_SET_BS3_VERY_STRONG_RANGE = {
    "recordType": "ScoreRange",
    "label": "test1",
    "classification": "normal",
    "range": [None, -7.5],
    "inclusiveLowerBound": False,
    "inclusiveUpperBound": False,
}

TEST_SCORE_SET_PS3_SUPPORTING_RANGE = {
    "label": "test1",
    "classification": "abnormal",
    "range": [0.5, 1.5],
    "inclusive_lower_bound": True,
    "inclusive_upper_bound": False,
}

TEST_SAVED_SCORE_SET_PS3_SUPPORTING_RANGE = {
    "recordType": "ScoreRange",
    "label": "test1",
    "classification": "abnormal",
    "range": [0.5, 1.5],
    "inclusiveLowerBound": True,
    "inclusiveUpperBound": False,
}

TEST_SCORE_SET_PS3_MODERATE_RANGE = {
    "label": "test1",
    "classification": "abnormal",
    "range": [1.5, 3.5],
    "inclusive_lower_bound": True,
    "inclusive_upper_bound": False,
}

TEST_SAVED_SCORE_SET_PS3_MODERATE_RANGE = {
    "recordType": "ScoreRange",
    "label": "test1",
    "classification": "abnormal",
    "range": [1.5, 3.5],
    "inclusiveLowerBound": True,
    "inclusiveUpperBound": False,
}

TEST_SCORE_SET_PS3_STRONG_RANGE = {
    "label": "test1",
    "classification": "abnormal",
    "range": [3.5, 7.5],
    "inclusive_lower_bound": True,
    "inclusive_upper_bound": False,
}

TEST_SAVED_SCORE_SET_PS3_STRONG_RANGE = {
    "recordType": "ScoreRange",
    "label": "test1",
    "classification": "abnormal",
    "range": [3.5, 7.5],
    "inclusiveLowerBound": True,
    "inclusiveUpperBound": False,
}

TEST_SCORE_SET_PS3_VERY_STRONG_RANGE = {
    "label": "test1",
    "classification": "abnormal",
    "range": [7.5, None],
    "inclusive_lower_bound": True,
    "inclusive_upper_bound": False,
}

TEST_SAVED_SCORE_SET_PS3_VERY_STRONG_RANGE = {
    "recordType": "ScoreRange",
    "label": "test1",
    "classification": "abnormal",
    "range": [7.5, None],
    "inclusiveLowerBound": True,
    "inclusiveUpperBound": False,
}

TEST_SCORE_SET_RANGE = {
    "baseline_score": TEST_BASELINE_SCORE,
    "ranges": [
        TEST_SCORE_SET_NORMAL_RANGE,
        TEST_SCORE_SET_ABNORMAL_RANGE,
    ],
    "source": None,
}


TEST_SCORE_SET_RANGE_WITH_SOURCE = {
    "baseline_score": TEST_BASELINE_SCORE,
    "ranges": [
        TEST_SCORE_SET_NORMAL_RANGE,
        TEST_SCORE_SET_ABNORMAL_RANGE,
    ],
    "source": [{"identifier": TEST_PUBMED_IDENTIFIER, "db_name": "PubMed"}],
}


TEST_INVESTIGATOR_PROVIDED_SCORE_SET_NORMAL_RANGE = {
    **TEST_SCORE_SET_NORMAL_RANGE,
    "odds_path": TEST_BS3_ODDS_PATH,
}


TEST_SAVED_INVESTIGATOR_PROVIDED_SCORE_SET_NORMAL_RANGE = {
    **TEST_SAVED_SCORE_SET_NORMAL_RANGE,
    "oddsPath": TEST_SAVED_BS3_ODDS_PATH,
    "recordType": "InvestigatorScoreRange",
}


TEST_INVESTIGATOR_PROVIDED_SCORE_SET_ABNORMAL_RANGE = {
    **TEST_SCORE_SET_ABNORMAL_RANGE,
    "odds_path": TEST_PS3_ODDS_PATH,
}


TEST_SAVED_INVESTIGATOR_PROVIDED_SCORE_SET_ABNORMAL_RANGE = {
    **TEST_SAVED_SCORE_SET_ABNORMAL_RANGE,
    "oddsPath": TEST_SAVED_PS3_ODDS_PATH,
    "recordType": "InvestigatorScoreRange",
}


TEST_INVESTIGATOR_PROVIDED_SCORE_SET_NOT_SPECIFIED_RANGE = {
    **TEST_SCORE_SET_NOT_SPECIFIED_RANGE,
    "odds_path": TEST_PS3_ODDS_PATH,
}


TEST_SAVED_INVESTIGATOR_PROVIDED_SCORE_SET_NOT_SPECIFIED_RANGE = {
    **TEST_SAVED_SCORE_SET_NOT_SPECIFIED_RANGE,
    "oddsPath": TEST_SAVED_PS3_ODDS_PATH,
    "recordType": "InvestigatorScoreRange",
}


TEST_INVESTIGATOR_PROVIDED_SCORE_SET_RANGE = {
    "baseline_score": TEST_BASELINE_SCORE,
    "ranges": [
        TEST_INVESTIGATOR_PROVIDED_SCORE_SET_NORMAL_RANGE,
        TEST_INVESTIGATOR_PROVIDED_SCORE_SET_ABNORMAL_RANGE,
        TEST_INVESTIGATOR_PROVIDED_SCORE_SET_NOT_SPECIFIED_RANGE,
    ],
    "odds_path_source": [{"identifier": TEST_PUBMED_IDENTIFIER, "db_name": "PubMed"}],
    "source": None,
}


TEST_SAVED_INVESTIGATOR_PROVIDED_SCORE_SET_RANGE = {
    "recordType": "InvestigatorScoreRanges",
    "baselineScore": TEST_BASELINE_SCORE,
    "ranges": [
        TEST_SAVED_INVESTIGATOR_PROVIDED_SCORE_SET_NORMAL_RANGE,
        TEST_SAVED_INVESTIGATOR_PROVIDED_SCORE_SET_ABNORMAL_RANGE,
        TEST_SAVED_INVESTIGATOR_PROVIDED_SCORE_SET_NOT_SPECIFIED_RANGE,
    ],
    "oddsPathSource": [{"identifier": TEST_PUBMED_IDENTIFIER, "dbName": "PubMed"}],
    "source": None,
}


TEST_INVESTIGATOR_PROVIDED_SCORE_SET_RANGE_WITH_SOURCE = {
    **TEST_INVESTIGATOR_PROVIDED_SCORE_SET_RANGE,
    "source": [{"identifier": TEST_PUBMED_IDENTIFIER, "db_name": "PubMed"}],
}


TEST_SAVED_INVESTIGATOR_PROVIDED_SCORE_SET_RANGE_WITH_SOURCE = {
    **TEST_SAVED_INVESTIGATOR_PROVIDED_SCORE_SET_RANGE,
    "source": [{"identifier": TEST_PUBMED_IDENTIFIER, "dbName": "PubMed"}],
}


# no camel casing required, and no need for a 'recordType' key
TEST_PILLAR_PROJECT_FUNCTIONALY_ALTERING_PARAMETERS = TEST_SAVED_PILLAR_PROJECT_FUNCTIONALY_ALTERING_PARAMETERS = {
    "skew": 1.15,
    "location": -2.20,
    "scale": 1.20,
}


# no camel casing required, and no need for a 'recordType' key
TEST_PILLAR_PROJECT_FUNCTIONALY_NORMAL_PARAMETERS = TEST_SAVED_PILLAR_PROJECT_FUNCTIONALY_NORMAL_PARAMETERS = {
    "skew": -1.5,
    "location": 2.25,
    "scale": 0.8,
}


TEST_PILLAR_PROJECT_PARAMETER_SETS = [
    {
        "functionally_altering": TEST_PILLAR_PROJECT_FUNCTIONALY_ALTERING_PARAMETERS,
        "functionally_normal": TEST_PILLAR_PROJECT_FUNCTIONALY_NORMAL_PARAMETERS,
        "fraction_functionally_altering": 0.20,
    }
]


TEST_SAVED_PILLAR_PROJECT_PARAMETER_SETS = [
    {
        "functionallyAltering": TEST_SAVED_PILLAR_PROJECT_FUNCTIONALY_ALTERING_PARAMETERS,
        "functionallyNormal": TEST_SAVED_PILLAR_PROJECT_FUNCTIONALY_NORMAL_PARAMETERS,
        "fractionFunctionallyAltering": 0.20,
    }
]


TEST_PILLAR_PROJECT_SCORE_SET_BS3_SUPPORTING_RANGE = {
    **TEST_SCORE_SET_BS3_SUPPORTING_RANGE,
    "positive_likelihood_ratio": 100.0,
    "evidence_strength": -1,
    "label": "BS3_SUPPORTING",
}


TEST_PILLAR_PROJECT_SAVED_SCORE_SET_BS3_SUPPORTING_RANGE = {
    **TEST_SAVED_SCORE_SET_BS3_SUPPORTING_RANGE,
    "recordType": "PillarProjectScoreRange",
    "label": "BS3_SUPPORTING",
    "evidenceStrength": -1,
    "positiveLikelihoodRatio": 100.0,
}

TEST_PILLAR_PROJECT_SCORE_SET_PS3_SUPPORTING_RANGE = {
    **TEST_SCORE_SET_PS3_SUPPORTING_RANGE,
    "positive_likelihood_ratio": 10.0,
    "evidence_strength": 1,
    "label": "PS3_SUPPORTING",
}


TEST_PILLAR_PROJECT_SAVED_SCORE_SET_PS3_SUPPORTING_RANGE = {
    **TEST_SAVED_SCORE_SET_PS3_SUPPORTING_RANGE,
    "recordType": "PillarProjectScoreRange",
    "label": "PS3_SUPPORTING",
    "positiveLikelihoodRatio": 10.0,
    "evidenceStrength": 1,
}


TEST_PILLAR_PROJECT_SCORE_SET_BS3_MODERATE_RANGE = {
    **TEST_SCORE_SET_BS3_MODERATE_RANGE,
    "positive_likelihood_ratio": 100.0,
    "evidence_strength": -2,
    "label": "BS3_MODERATE",
}


TEST_PILLAR_PROJECT_SAVED_SCORE_SET_BS3_MODERATE_RANGE = {
    **TEST_SAVED_SCORE_SET_BS3_MODERATE_RANGE,
    "recordType": "PillarProjectScoreRange",
    "label": "BS3_MODERATE",
    "evidenceStrength": -2,
    "positiveLikelihoodRatio": 100.0,
}

TEST_PILLAR_PROJECT_SCORE_SET_PS3_MODERATE_RANGE = {
    **TEST_SCORE_SET_PS3_MODERATE_RANGE,
    "positive_likelihood_ratio": 10.0,
    "evidence_strength": 2,
    "label": "PS3_MODERATE",
}


TEST_PILLAR_PROJECT_SAVED_SCORE_SET_PS3_MODERATE_RANGE = {
    **TEST_SAVED_SCORE_SET_PS3_MODERATE_RANGE,
    "recordType": "PillarProjectScoreRange",
    "label": "PS3_MODERATE",
    "positiveLikelihoodRatio": 10.0,
    "evidenceStrength": 2,
}


TEST_PILLAR_PROJECT_SCORE_SET_BS3_STRONG_RANGE = {
    **TEST_SCORE_SET_BS3_STRONG_RANGE,
    "positive_likelihood_ratio": 100.0,
    "evidence_strength": -4,
    "label": "BS3_STRONG",
}


TEST_PILLAR_PROJECT_SAVED_SCORE_SET_BS3_STRONG_RANGE = {
    **TEST_SAVED_SCORE_SET_BS3_STRONG_RANGE,
    "recordType": "PillarProjectScoreRange",
    "label": "BS3_STRONG",
    "evidenceStrength": -4,
    "positiveLikelihoodRatio": 100.0,
}

TEST_PILLAR_PROJECT_SCORE_SET_PS3_STRONG_RANGE = {
    **TEST_SCORE_SET_PS3_STRONG_RANGE,
    "positive_likelihood_ratio": 10.0,
    "evidence_strength": 4,
    "label": "PS3_STRONG",
}


TEST_PILLAR_PROJECT_SAVED_SCORE_SET_PS3_STRONG_RANGE = {
    **TEST_SAVED_SCORE_SET_PS3_STRONG_RANGE,
    "recordType": "PillarProjectScoreRange",
    "label": "PS3_STRONG",
    "positiveLikelihoodRatio": 10.0,
    "evidenceStrength": 4,
}


TEST_PILLAR_PROJECT_SCORE_SET_BS3_VERY_STRONG_RANGE = {
    **TEST_SCORE_SET_BS3_VERY_STRONG_RANGE,
    "positive_likelihood_ratio": 100.0,
    "evidence_strength": -8,
    "label": "BS3_VERY_STRONG",
}


TEST_PILLAR_PROJECT_SAVED_SCORE_SET_BS3_VERY_STRONG_RANGE = {
    **TEST_SAVED_SCORE_SET_BS3_VERY_STRONG_RANGE,
    "recordType": "PillarProjectScoreRange",
    "label": "BS3_VERY_STRONG",
    "evidenceStrength": -8,
    "positiveLikelihoodRatio": 100.0,
}

TEST_PILLAR_PROJECT_SCORE_SET_PS3_VERY_STRONG_RANGE = {
    **TEST_SCORE_SET_PS3_VERY_STRONG_RANGE,
    "positive_likelihood_ratio": 10.0,
    "evidence_strength": 8,
    "label": "PS3_VERY_STRONG",
}


TEST_PILLAR_PROJECT_SAVED_SCORE_SET_PS3_VERY_STRONG_RANGE = {
    **TEST_SAVED_SCORE_SET_PS3_VERY_STRONG_RANGE,
    "recordType": "PillarProjectScoreRange",
    "label": "PS3_VERY_STRONG",
    "positiveLikelihoodRatio": 10.0,
    "evidenceStrength": 8,
}


TEST_PILLAR_PROJECT_SCORE_SET_RANGE = {
    "ranges": [
        TEST_PILLAR_PROJECT_SCORE_SET_BS3_SUPPORTING_RANGE,
        TEST_PILLAR_PROJECT_SCORE_SET_BS3_MODERATE_RANGE,
        TEST_PILLAR_PROJECT_SCORE_SET_BS3_STRONG_RANGE,
        TEST_PILLAR_PROJECT_SCORE_SET_BS3_VERY_STRONG_RANGE,
        TEST_PILLAR_PROJECT_SCORE_SET_PS3_SUPPORTING_RANGE,
        TEST_PILLAR_PROJECT_SCORE_SET_PS3_MODERATE_RANGE,
        TEST_PILLAR_PROJECT_SCORE_SET_PS3_STRONG_RANGE,
        TEST_PILLAR_PROJECT_SCORE_SET_PS3_VERY_STRONG_RANGE,
    ],
    "parameter_sets": TEST_PILLAR_PROJECT_PARAMETER_SETS,
    "prior_probability_pathogenicity": 0.20,
    "source": None,
}


TEST_PILLAR_PROJECT_SAVED_SCORE_SET_RANGE = {
    "recordType": "PillarProjectScoreRanges",
    "ranges": [
        TEST_PILLAR_PROJECT_SAVED_SCORE_SET_BS3_SUPPORTING_RANGE,
        TEST_PILLAR_PROJECT_SAVED_SCORE_SET_BS3_MODERATE_RANGE,
        TEST_PILLAR_PROJECT_SAVED_SCORE_SET_BS3_STRONG_RANGE,
        TEST_PILLAR_PROJECT_SAVED_SCORE_SET_BS3_VERY_STRONG_RANGE,
        TEST_PILLAR_PROJECT_SAVED_SCORE_SET_PS3_SUPPORTING_RANGE,
        TEST_PILLAR_PROJECT_SAVED_SCORE_SET_PS3_MODERATE_RANGE,
        TEST_PILLAR_PROJECT_SAVED_SCORE_SET_PS3_STRONG_RANGE,
        TEST_PILLAR_PROJECT_SAVED_SCORE_SET_PS3_VERY_STRONG_RANGE,
    ],
    "parameterSets": TEST_SAVED_PILLAR_PROJECT_PARAMETER_SETS,
    "priorProbabilityPathogenicity": 0.20,
}

TEST_PILLAR_PROJECT_SCORE_SET_RANGE_WITH_SOURCE = {
    **TEST_PILLAR_PROJECT_SCORE_SET_RANGE,
    "source": [{"identifier": TEST_PUBMED_IDENTIFIER, "db_name": "PubMed"}],
}


TEST_SAVED_PILLAR_PROJECT_SCORE_SET_RANGE_WITH_SOURCE = {
    **TEST_PILLAR_PROJECT_SAVED_SCORE_SET_RANGE,
    "source": [{"identifier": TEST_PUBMED_IDENTIFIER, "dbName": "PubMed"}],
}


TEST_SCORE_SET_RANGES_ONLY_INVESTIGATOR_PROVIDED = {
    "investigator_provided": TEST_INVESTIGATOR_PROVIDED_SCORE_SET_RANGE_WITH_SOURCE,
}


TEST_SAVED_SCORE_SET_RANGES_ONLY_INVESTIGATOR_PROVIDED = {
    "recordType": "ScoreSetRanges",
    "investigatorProvided": TEST_SAVED_INVESTIGATOR_PROVIDED_SCORE_SET_RANGE_WITH_SOURCE,
}


TEST_SCORE_SET_RANGES_ONLY_PILLAR_PROJECT = {
    "pillar_project": TEST_PILLAR_PROJECT_SCORE_SET_RANGE_WITH_SOURCE,
}


TEST_SAVED_SCORE_SET_RANGES_ONLY_PILLAR_PROJECT = {
    "recordType": "ScoreSetRanges",
    "pillarProject": TEST_SAVED_PILLAR_PROJECT_SCORE_SET_RANGE_WITH_SOURCE,
}


TEST_SCORE_SET_RANGES_ALL_SCHEMAS_PRESENT = {
    **TEST_SCORE_SET_RANGES_ONLY_INVESTIGATOR_PROVIDED,
    **TEST_SCORE_SET_RANGES_ONLY_PILLAR_PROJECT,
}


TEST_SAVED_SCORE_SET_RANGES_ALL_SCHEMAS_PRESENT = {
    **TEST_SAVED_SCORE_SET_RANGES_ONLY_INVESTIGATOR_PROVIDED,
    **TEST_SAVED_SCORE_SET_RANGES_ONLY_PILLAR_PROJECT,
}


TEST_COLLECTION = {"name": "Test collection", "description": None, "private": True}


TEST_COLLECTION_RESPONSE = {
    "recordType": "Collection",
    "name": "Test collection",
    # "description": None,
    "private": True,
    "createdBy": {
        "recordType": "User",
        "firstName": TEST_USER["first_name"],
        "lastName": TEST_USER["last_name"],
        "orcidId": TEST_USER["username"],
    },
    "modifiedBy": {
        "recordType": "User",
        "firstName": TEST_USER["first_name"],
        "lastName": TEST_USER["last_name"],
        "orcidId": TEST_USER["username"],
    },
    "creationDate": date.today().isoformat(),
    "modificationDate": date.today().isoformat(),
    "experimentUrns": [],
    "scoreSetUrns": [],
    "admins": [
        {
            "recordType": "User",
            "firstName": TEST_USER["first_name"],
            "lastName": TEST_USER["last_name"],
            "orcidId": TEST_USER["username"],
        }
    ],
    "editors": [],
    "viewers": [],
}

TEST_CLINVAR_CONTROL = {
    "db_identifier": "183058",
    "gene_symbol": "PTEN",
    "clinical_significance": "Likely benign",
    "clinical_review_status": "criteria provided, multiple submitters, no conflicts",
    "db_name": "ClinVar",
    "db_version": "11_2024",
}


TEST_SAVED_CLINVAR_CONTROL = {
    "recordType": "ClinicalControlWithMappedVariants",
    "dbIdentifier": "183058",
    "geneSymbol": "PTEN",
    "clinicalSignificance": "Likely benign",
    "clinicalReviewStatus": "criteria provided, multiple submitters, no conflicts",
    "dbName": "ClinVar",
    "dbVersion": "11_2024",
    "mappedVariants": [],
}


TEST_GENERIC_CLINICAL_CONTROL = {
    "db_identifier": "ABC123",
    "gene_symbol": "BRCA1",
    "clinical_significance": "benign",
    "clinical_review_status": "lots of convincing evidence",
    "db_name": "GenDB",
    "db_version": "2024",
}


TEST_SAVED_GENERIC_CLINICAL_CONTROL = {
    "recordType": "ClinicalControlWithMappedVariants",
    "dbIdentifier": "ABC123",
    "geneSymbol": "BRCA1",
    "clinicalSignificance": "benign",
    "clinicalReviewStatus": "lots of convincing evidence",
    "dbName": "GenDB",
    "dbVersion": "2024",
    "mappedVariants": [],
}


TEST_CLINGEN_SUBMISSION_RESPONSE = {
    "data": {"msg": "Data sent successfully", "msgIds": ["(148894,0,-1,0)"]},
    "metadata": {"rendered": {"by": "https://genboree.org/mq/brdg/srvc", "when": datetime.now().isoformat()}},
    "status": {"code": 200, "name": "OK"},
}


TEST_CLINGEN_SUBMISSION_UNAUTHORIZED_RESPONSE = {
    "metadata": {"rendered": {"when": datetime.now().isoformat()}},
    "status": {"code": 403, "msg": "Bad Auth Info - jwt malformed", "name": "Forbidden"},
}

TEST_CLINGEN_SUBMISSION_BAD_RESQUEST_RESPONSE = {
    "metadata": {"rendered": {"when": datetime.now().isoformat()}},
    "status": {
        "code": 400,
        "msg": "Put Failed - Error! Submission was an empty object. Submission must consist of valid, non-Empty JSON objects",
        "name": "Bad Request",
    },
}


TEST_CLINGEN_LDH_LINKING_RESPONSE = {
    "data": {
        "created": datetime.now().isoformat(),
        "creator": "brl_clingen",
        "entContent": {
            "mapping_api_version": "pytest.mapping.1.0",
            "mavedb_id": VALID_VARIANT_URN,
            "post_mapped": TEST_VALID_POST_MAPPED_VRS_ALLELE_VRS2_X,
            "pre_mapped": TEST_VALID_PRE_MAPPED_VRS_ALLELE_VRS2_X,
            "score": 1.0,
        },
        "entId": VALID_VARIANT_URN,
        "entIri": f"https://staging.mavedb.org/score-sets/{VALID_VARIANT_URN}",
        "entType": "MaveDBMapping",
        "ldFor": {
            "Variant": [
                {
                    "created": datetime.now().isoformat(),
                    "creator": "brl_clingen",
                    "entId": VALID_CLINGEN_PA_ID,
                    "entIri": f"http://reg.genome.network/allele/{VALID_CLINGEN_PA_ID}",
                    "entType": "Variant",
                    "ldhId": VALID_CLINGEN_LDH_ID,
                    "ldhIri": f"https://10.15.55.128/ldh-stg/Variant/id/{VALID_CLINGEN_LDH_ID}",
                    "modified": datetime.now().isoformat(),
                    "modifier": "brl_clingen",
                    "rev": "_hLpznbC-A-",
                }
            ]
        },
        "ldhId": VALID_CLINGEN_LDH_ID,
        "ldhIri": f"https://10.15.55.128/ldh-stg/MaveDBMapping/id/{VALID_CLINGEN_LDH_ID}",
        "modified": datetime.now().isoformat(),
        "modifier": "brl_clingen",
        "rev": "_jj3a99K---",
    },
    "metadata": {"rendered": {"by": "https://10.15.55.128/ldh-stg/srvc", "when": datetime.now().isoformat()}},
    "status": {"code": 200, "name": "OK"},
}


TEST_CLINGEN_LDH_LINKING_RESPONSE_NOT_FOUND = {
    "metadata": {"rendered": {"by": "https://10.15.55.128/ldh-stg/srvc", "when": datetime.now().isoformat()}},
    "status": {
        "code": 404,
        "msg": f"Bad Entity - No 'MaveDBMapping' entity found with identifier {VALID_VARIANT_URN}",
        "name": "Not Found",
    },
}


TEST_CLINGEN_LDH_LINKING_RESPONSE_BAD_REQUEST = {
    "errCode": 400,
    "errMsg": "INVALID URL - Your request is invalid. Specifically, the URL path you provided ('/ldh-stg/MaveDBMapping/i/urn%3Amavedb%3A00000050-a-1%231') is not valid for HTTP 'GET' requests to the CG-LDH API service.",
    "errName": "Bad Request",
    "errCat": "INVALID URL",
}


TEST_CLINGEN_ALLELE_OBJECT = {
    "@context": "http://reg.genome.network/schema/allele.jsonld",
    "@id": "http://reg.genome.network/allele/CA341478553",
    "communityStandardTitle": ["NM_001408.3(CELSR2):c.1A>G (p.Met1Val)"],
    "externalRecords": {
        "MyVariantInfo_hg19": [
            {"@id": "http://myvariant.info/v1/variant/chr1:g.109792702A>G?assembly=hg19", "id": "chr1:g.109792702A>G"}
        ],
        "MyVariantInfo_hg38": [
            {"@id": "http://myvariant.info/v1/variant/chr1:g.109250080A>G?assembly=hg38", "id": "chr1:g.109250080A>G"}
        ],
        "gnomAD_4": [
            {
                "@id": "http://gnomad.broadinstitute.org/variant/1-109250080-A-G?dataset=gnomad_r4",
                "id": "1-109250080-A-G",
                "variant": "1:109250080 A / G",
            }
        ],
    },
    "genomicAlleles": [
        {
            "chromosome": "1",
            "coordinates": [{"allele": "G", "end": 109250080, "referenceAllele": "A", "start": 109250079}],
            "hgvs": ["NC_000001.11:g.109250080A>G", "CM000663.2:g.109250080A>G"],
            "referenceGenome": "GRCh38",
            "referenceSequence": "http://reg.genome.network/refseq/RS000049",
        },
        {
            "chromosome": "1",
            "coordinates": [{"allele": "G", "end": 109792702, "referenceAllele": "A", "start": 109792701}],
            "hgvs": ["NC_000001.10:g.109792702A>G", "CM000663.1:g.109792702A>G"],
            "referenceGenome": "GRCh37",
            "referenceSequence": "http://reg.genome.network/refseq/RS000025",
        },
        {
            "chromosome": "1",
            "coordinates": [{"allele": "G", "end": 109594225, "referenceAllele": "A", "start": 109594224}],
            "hgvs": ["NC_000001.9:g.109594225A>G"],
            "referenceGenome": "NCBI36",
            "referenceSequence": "http://reg.genome.network/refseq/RS000001",
        },
        {
            "coordinates": [{"allele": "G", "end": 5376, "referenceAllele": "A", "start": 5375}],
            "hgvs": ["NG_052669.1:g.5376A>G"],
            "referenceSequence": "http://reg.genome.network/refseq/RS617150",
        },
    ],
    "transcriptAlleles": [
        {
            "coordinates": [{"allele": "G", "end": 542, "referenceAllele": "A", "start": 541}],
            "gene": "http://reg.genome.network/gene/GN003231",
            "geneNCBI_id": 1952,
            "geneSymbol": "CELSR2",
            "hgvs": ["ENST00000271332.4:c.1A>G", TEST_HGVS_IDENTIFIER],
            "proteinEffect": {"hgvs": "ENSP00000271332.3:p.Met1Val", "hgvsWellDefined": "ENSP00000271332.3:p.Met1Val"},
            "referenceSequence": "http://reg.genome.network/refseq/RS743193",
            "MANE": {
                "maneVersion": "1.3",
                "maneStatus": "MANE Select",
                "nucleotide": {
                    "Ensembl": {"hgvs": "ENST00000271332.4:c.1A>G"},
                    "RefSeq": {"hgvs": "NM_001408.3:c.1A>G"},
                },
                "protein": {
                    "Ensembl": {"hgvs": "ENSP00000271332.3:p.Met1Val"},
                    "RefSeq": {"hgvs": "NP_001399.1:p.Met1Val"},
                },
            },
        },
        {
            "coordinates": [{"allele": "G", "end": 62, "referenceAllele": "A", "start": 61}],
            "gene": "http://reg.genome.network/gene/GN003231",
            "geneNCBI_id": 1952,
            "geneSymbol": "CELSR2",
            "hgvs": ["ENST00000271332.3:c.1A>G"],
            "proteinEffect": {"hgvs": "ENSP00000271332.3:p.Met1Val", "hgvsWellDefined": "ENSP00000271332.3:p.Met1Val"},
            "referenceSequence": "http://reg.genome.network/refseq/RS252294",
        },
        {
            "coordinates": [{"allele": "G", "end": 62, "referenceAllele": "A", "start": 61}],
            "gene": "http://reg.genome.network/gene/GN003231",
            "geneNCBI_id": 1952,
            "geneSymbol": "CELSR2",
            "hgvs": ["NM_001408.2:c.1A>G"],
            "proteinEffect": {"hgvs": "NP_001399.1:p.Met1Val", "hgvsWellDefined": "NP_001399.1:p.Met1Val"},
            "referenceSequence": "http://reg.genome.network/refseq/RS026793",
        },
        {
            "coordinates": [{"allele": "G", "end": 366, "referenceAllele": "A", "start": 365}],
            "gene": "http://reg.genome.network/gene/GN003231",
            "geneNCBI_id": 1952,
            "geneSymbol": "CELSR2",
            "hgvs": ["XM_005270580.3:c.1A>G"],
            "proteinEffect": {"hgvs": "XP_005270637.1:p.Met1Val", "hgvsWellDefined": "XP_005270637.1:p.Met1Val"},
            "referenceSequence": "http://reg.genome.network/refseq/RS066576",
        },
        {
            "coordinates": [{"allele": "G", "end": 542, "referenceAllele": "A", "start": 541}],
            "gene": "http://reg.genome.network/gene/GN003231",
            "geneNCBI_id": 1952,
            "geneSymbol": "CELSR2",
            "hgvs": ["NM_001408.3:c.1A>G"],
            "proteinEffect": {"hgvs": "NP_001399.1:p.Met1Val", "hgvsWellDefined": "NP_001399.1:p.Met1Val"},
            "referenceSequence": "http://reg.genome.network/refseq/RS664974",
            "MANE": {
                "maneVersion": "1.3",
                "maneStatus": "MANE Select",
                "nucleotide": {
                    "Ensembl": {"hgvs": "ENST00000271332.4:c.1A>G"},
                    "RefSeq": {"hgvs": "NM_001408.3:c.1A>G"},
                },
                "protein": {
                    "Ensembl": {"hgvs": "ENSP00000271332.3:p.Met1Val"},
                    "RefSeq": {"hgvs": "NP_001399.1:p.Met1Val"},
                },
            },
        },
    ],
    "type": "nucleotide",
}


TEST_UNIPROT_SWISS_PROT_TYPE = "UniProtKB reviewed (Swiss-Prot)"
TEST_UNIPROT_TREMBL_TYPE = "UniProtKB unreviewed (TrEMBL)"
TEST_UNIPROT_JOB_ID = "1234567890"

TEST_UNIPROT_JOB_SUBMISSION_RESPONSE = {
    "jobId": TEST_UNIPROT_JOB_ID,
    "message": "Job submitted successfully",
}

TEST_UNIPROT_JOB_SUBMISSION_ERROR_RESPONSE = {
    "url": "http://rest.uniprot.org/idmapping/run",
    "messages": [
        "The parameter 'from' has an invalid value '{0}'.",
        "'to' is a required parameter",
        "'ids' is a required parameter",
        "The parameter 'to' has an invalid value '{0}'.",
        "'from' is a required parameter",
        "The combination of 'from={0}' and 'to={1}' parameters is invalid",
    ],
}


TEST_UNIPROT_ID_MAPPING_SWISS_PROT_RESPONSE = {
    "results": [
        {
            "from": f"{VALID_NT_ACCESSION}",
            "to": {"primaryAccession": f"{VALID_UNIPROT_ACCESSION}", "entryType": TEST_UNIPROT_SWISS_PROT_TYPE},
        },
    ]
}


TEST_UNIPROT_ID_MAPPING_TREMBL_RESPONSE = {
    "results": [
        {
            "from": f"{VALID_NT_ACCESSION}",
            "to": {"primaryAccession": f"{VALID_UNIPROT_ACCESSION}", "entryType": TEST_UNIPROT_TREMBL_TYPE},
        },
    ]
}


TEST_UNIPROT_ID_MAPPING_COMBINED_RESPONSE = {
    "results": [
        TEST_UNIPROT_ID_MAPPING_SWISS_PROT_RESPONSE["results"][0],
        TEST_UNIPROT_ID_MAPPING_TREMBL_RESPONSE["results"][0],
    ]
}

TEST_UNIPROT_ID_FAILED_ID_MAPPING_RESPONSE = {"failedIds": [VALID_NT_ACCESSION]}


TEST_UNIPROT_FINISHED_JOB_STATUS_RESPONSE = {
    "jobStatus": "FINISHED",
    "warnings": [{"code": 0, "message": "string"}],
    "errors": [{"code": 0, "message": "string"}],
    "start": datetime.now().isoformat(),
    "totalEntries": 1,
    "processedEntries": 1,
    "lastUpdated": datetime.now().isoformat(),
}


TEST_UNIPROT_RUNNING_JOB_STATUS_RESPONSE = {
    "jobStatus": "RUNNING",
    "warnings": [{"code": 0, "message": "string"}],
    "errors": [{"code": 0, "message": "string"}],
    "start": datetime.now().isoformat(),
    "totalEntries": 21,
    "processedEntries": 12,
    "lastUpdated": datetime.now().isoformat(),
}


TEST_UNIPROT_REDIRECT_RESPONSE = {
    "from": "Refseq_pro",
    "to": "UniProtKB",
    "ids": [VALID_NT_ACCESSION],
    "taxId": "homo sapiens",
    "redirectURL": "https://redirect.url",
    "warnings": [{"code": 0, "message": "string"}],
    "errors": [{"code": 0, "message": "string"}],
}

TEST_GNOMAD_LOCUS_CONTIG = "chr10"
TEST_GNOMAD_LOCUS_POSITION = "87961093"
TEST_GNOMAD_ALLELES = '"[A, G]"'
TEST_GNOMAD_DATA_VERSION = "v1.pytest"
TEST_GNOMAD_ALLELE_COUNT = "3"
TEST_GNOMAD_ALLELE_NUMBER = "1613510"
TEST_GNOMAD_ALLELE_FREQUENCY = float(float(TEST_GNOMAD_ALLELE_COUNT) / float(TEST_GNOMAD_ALLELE_NUMBER))
TEST_GNOMAD_FAF95_MAX = "6.800000000000001e-07"
TEST_GNOMAD_FAF95_MAX_ANCESTRY = "nfe"


TEST_MAVEDB_ATHENA_ROW = {
    "locus.contig": TEST_GNOMAD_LOCUS_CONTIG,
    "locus.position": TEST_GNOMAD_LOCUS_POSITION,
    "alleles": TEST_GNOMAD_ALLELES,
    "caid": VALID_CLINGEN_CA_ID,
    "joint.freq.all.ac": TEST_GNOMAD_ALLELE_COUNT,
    "joint.freq.all.an": TEST_GNOMAD_ALLELE_NUMBER,
    "joint.fafmax.faf95_max_gen_anc": TEST_GNOMAD_FAF95_MAX_ANCESTRY,
    "joint.fafmax.faf95_max": TEST_GNOMAD_FAF95_MAX,
}

TEST_GNOMAD_VARIANT = {
    "db_name": "gnomAD",
    "db_identifier": f"10-{TEST_GNOMAD_LOCUS_POSITION}-A-G",
    "db_version": TEST_GNOMAD_DATA_VERSION,
    "allele_count": int(TEST_GNOMAD_ALLELE_COUNT),
    "allele_number": int(TEST_GNOMAD_ALLELE_NUMBER),
    "allele_frequency": TEST_GNOMAD_ALLELE_FREQUENCY,
    "faf95_max": float(TEST_GNOMAD_FAF95_MAX),
    "faf95_max_ancestry": TEST_GNOMAD_FAF95_MAX_ANCESTRY,
    "creation_date": date.today().isoformat(),
    "modification_date": date.today().isoformat(),
}

TEST_SAVED_GNOMAD_VARIANT = {
    "dbName": "gnomAD",
    "dbIdentifier": f"10-{TEST_GNOMAD_LOCUS_POSITION}-A-G",
    "dbVersion": TEST_GNOMAD_DATA_VERSION,
    "alleleCount": int(TEST_GNOMAD_ALLELE_COUNT),
    "alleleNumber": int(TEST_GNOMAD_ALLELE_NUMBER),
    "alleleFrequency": TEST_GNOMAD_ALLELE_FREQUENCY,
    "faf95Max": float(TEST_GNOMAD_FAF95_MAX),
    "faf95MaxAncestry": TEST_GNOMAD_FAF95_MAX_ANCESTRY,
    "creationDate": date.today().isoformat(),
    "modificationDate": date.today().isoformat(),
    "recordType": "GnomADVariantWithMappedVariants",
    "id": 1,  # Presuming this is the only gnomAD variant in the database
}


SEQUENCE = (
    "ATGAGTATTCAACATTTCCGTGTCGCCCTTATTCCCTTTTTTGCGGCATTTTGCCTTCCTGTTTTTGCTCACCCAGAAACGCTGGTGAAAGTAAAAGATGCT"
    "GAAGATCAGTTGGGTGCACGAGTGGGTTACATCGAACTGGATCTCAACAGCGGTAAGATCCTTGAGAGTTTTCGCCCCGAAGAACGTTTTCCAATGATGAGCACTTTTAAAGTTCT"
    "GCTATGTGGCGCGGTATTATCCCGTGTTGACGCCGGGCAAGAGCAACTCGGTCGCCGCATACACTATTCTCAGAATGACTTGGTTGAGTACTCACCAGTCACAGAAAAGCATCTTA"
    "CGGATGGCATGACAGTAAGAGAATTATGCAGTGCTGCCATAACCATGAGTGATAACACTGCGGCCAACTTACTTCTGACAACGATCGGAGGACCGAAGGAGCTAACCGCTTTTTTG"
    "CACAACATGGGGGATCATGTAACTCGCCTTGATCGTTGGGAACCGGAGCTGAATGAAGCCATACCAAACGACGAGCGTGACACCACGATGCCTGCAGCAATGGCAACAACGTTGCG"
    "CAAACTATTAACTGGCGAACTACTTACTCTAGCTTCCCGGCAACAATTAATAGACTGGATGGAGGCGGATAAAGTTGCAGGACCACTTCTGCGCTCGGCCCTTCCGGCTGGCTGGT"
    "TTATTGCTGATAAATCTGGAGCCGGTGAGCGTGGGTCTCGCGGTATCATTGCAGCACTGGGGCCAGATGGTAAGCCCTCCCGTATCGTAGTTATCTACACGACGGGGAGTCAGGCA"
    "ACTATGGATGAACGAAATAGACAGATCGCTGAGATAGGTGCCTCACTGATTAAGCATTGGTAA"
)


TEST_MINIMAL_ORCID_AUTH_TOKEN_REQUEST = {
    "code": "xxx.test.xxx",
    "redirect_uri": "https://www.fake.orcid.org/redirect_uri",
}


TEST_MINIMAL_ORCID_AUTH_TOKEN_RESPONSE = {
    "access_token": "yyy.test.yyy",
    "expires_in": 30,
    "id_token": "zzz.test.zzz",
    "token_type": "bearer",
}

TEST_MINIMAL_ORCID_USER = {"orcid_id": TEST_ORCID_ID}

TEST_MINIMAL_RAW_READ_IDENTIFIER = {"identifier": "test_raw_read"}

TEST_SAVED_MINIMAL_RAW_READ_IDENTIFIER = {
    **TEST_MINIMAL_RAW_READ_IDENTIFIER,
    "id": 1,
    "url": "https://www.test.rawreadidentifiers.org",
}

TEST_POPULATED_EXPERIMENT_SEARCH = {
    "published": True,
    "authors": ["last-name"],
    "databases": ["uniprot"],
    "journals": ["biomed"],
    "publication_identifiers": ["12345678"],
    "keywords": ["keyword"],
    "text": "testtesttest",
}

TEST_POPULATED_SCORE_SET_SEARCH = {
    "published": True,
    "targets": ["BRCA1"],
    "target_organism_names": ["homo sapiens"],
    "target_types": ["protein_coding"],
    "target_accessions": ["NC_12345.1"],
    "authors": ["last-name"],
    "databases": ["uniprot"],
    "journals": ["biomed"],
    "publication_identifiers": ["12345678"],
    "keywords": ["keyword"],
    "text": "testtesttest",
}

TEST_POPULATED_TEXT_SEARCH = {"text": "testtesttest"}

TEST_POPULATED_VARIANT = {
    **TEST_MINIMAL_VARIANT,
    "urn": f"{VALID_SCORE_SET_URN}#1",
    "hgvs_nt": "c.1A>T",
    "hgvs_pro": "p.1M>T",
    "hgvs_splice": "c.1A>T",
}

TEST_SAVED_VARIANT = {
    **TEST_POPULATED_VARIANT,
    "id": 1,
}<|MERGE_RESOLUTION|>--- conflicted
+++ resolved
@@ -598,18 +598,13 @@
     "numScoreSets": 0,  # NOTE: This is context-dependent and may need overriding per test
 }
 
-<<<<<<< HEAD
-TEST_TAXONOMY = {
-    "id": 1,
+
+TEST_MINIMAL_TAXONOMY = {
     "code": 9606,
-=======
-TEST_MINIMAL_TAXONOMY = {
-    "tax_id": 9606,
 }
 
 TEST_POPULATED_TAXONOMY = {
     **TEST_MINIMAL_TAXONOMY,
->>>>>>> 5783d638
     "organism_name": "Organism name",
     "common_name": "Common name",
     "rank": "Rank",
@@ -698,21 +693,12 @@
                 "sequence_type": "dna",
                 "sequence": "ACGTTT",
                 "taxonomy": {
-<<<<<<< HEAD
-                    "code": TEST_TAXONOMY["code"],
-                    "organism_name": TEST_TAXONOMY["organism_name"],
-                    "common_name": TEST_TAXONOMY["common_name"],
-                    "rank": TEST_TAXONOMY["rank"],
-                    "id": TEST_TAXONOMY["id"],
-                    "url": TEST_TAXONOMY["url"],
-=======
-                    "tax_id": TEST_SAVED_TAXONOMY["tax_id"],
+                    "code": TEST_SAVED_TAXONOMY["code"],
                     "organism_name": TEST_SAVED_TAXONOMY["organism_name"],
                     "common_name": TEST_SAVED_TAXONOMY["common_name"],
                     "rank": TEST_SAVED_TAXONOMY["rank"],
                     "id": TEST_SAVED_TAXONOMY["id"],
                     "url": TEST_SAVED_TAXONOMY["url"],
->>>>>>> 5783d638
                 },
             },
         }
@@ -734,17 +720,7 @@
                 "sequenceType": "dna",
                 "sequence": "ACGTTT",
                 "taxonomy": {
-<<<<<<< HEAD
-                    "code": TEST_TAXONOMY["code"],
-                    "organismName": TEST_TAXONOMY["organism_name"],
-                    "commonName": TEST_TAXONOMY["common_name"],
-                    "rank": TEST_TAXONOMY["rank"],
-                    "hasDescribedSpeciesName": TEST_TAXONOMY["has_described_species_name"],
-                    "articleReference": TEST_TAXONOMY["article_reference"],
-                    "id": TEST_TAXONOMY["id"],
-                    "url": TEST_TAXONOMY["url"],
-=======
-                    "taxId": TEST_SAVED_TAXONOMY["tax_id"],
+                    "code": TEST_SAVED_TAXONOMY["code"],
                     "organismName": TEST_SAVED_TAXONOMY["organism_name"],
                     "commonName": TEST_SAVED_TAXONOMY["common_name"],
                     "rank": TEST_SAVED_TAXONOMY["rank"],
@@ -752,7 +728,6 @@
                     "articleReference": TEST_SAVED_TAXONOMY["article_reference"],
                     "id": TEST_SAVED_TAXONOMY["id"],
                     "url": TEST_SAVED_TAXONOMY["url"],
->>>>>>> 5783d638
                 },
             },
         }
@@ -798,17 +773,7 @@
                 "label": "TEST1",
                 "taxonomy": {
                     "recordType": "Taxonomy",
-<<<<<<< HEAD
-                    "code": TEST_TAXONOMY["code"],
-                    "organismName": TEST_TAXONOMY["organism_name"],
-                    "commonName": TEST_TAXONOMY["common_name"],
-                    "rank": TEST_TAXONOMY["rank"],
-                    "hasDescribedSpeciesName": TEST_TAXONOMY["has_described_species_name"],
-                    "articleReference": TEST_TAXONOMY["article_reference"],
-                    "id": TEST_TAXONOMY["id"],
-                    "url": TEST_TAXONOMY["url"],
-=======
-                    "taxId": TEST_SAVED_TAXONOMY["tax_id"],
+                    "code": TEST_SAVED_TAXONOMY["code"],
                     "organismName": TEST_SAVED_TAXONOMY["organism_name"],
                     "commonName": TEST_SAVED_TAXONOMY["common_name"],
                     "rank": TEST_SAVED_TAXONOMY["rank"],
@@ -816,7 +781,6 @@
                     "articleReference": TEST_SAVED_TAXONOMY["article_reference"],
                     "id": TEST_SAVED_TAXONOMY["id"],
                     "url": TEST_SAVED_TAXONOMY["url"],
->>>>>>> 5783d638
                 },
             },
         }
@@ -967,17 +931,7 @@
                 "sequence": "ACGTTT",
                 "label": "TEST3",
                 "taxonomy": {
-<<<<<<< HEAD
-                    "code": TEST_TAXONOMY["code"],
-                    "organismName": TEST_TAXONOMY["organism_name"],
-                    "commonName": TEST_TAXONOMY["common_name"],
-                    "rank": TEST_TAXONOMY["rank"],
-                    "hasDescribedSpeciesName": TEST_TAXONOMY["has_described_species_name"],
-                    "articleReference": TEST_TAXONOMY["article_reference"],
-                    "id": TEST_TAXONOMY["id"],
-                    "url": TEST_TAXONOMY["url"],
-=======
-                    "taxId": TEST_SAVED_TAXONOMY["tax_id"],
+                    "code": TEST_SAVED_TAXONOMY["code"],
                     "organismName": TEST_SAVED_TAXONOMY["organism_name"],
                     "commonName": TEST_SAVED_TAXONOMY["common_name"],
                     "rank": TEST_SAVED_TAXONOMY["rank"],
@@ -985,7 +939,6 @@
                     "articleReference": TEST_SAVED_TAXONOMY["article_reference"],
                     "id": TEST_SAVED_TAXONOMY["id"],
                     "url": TEST_SAVED_TAXONOMY["url"],
->>>>>>> 5783d638
                 },
             },
         },
@@ -998,17 +951,7 @@
                 "sequence": "TAATGCC",
                 "label": "TEST4",
                 "taxonomy": {
-<<<<<<< HEAD
-                    "code": TEST_TAXONOMY["code"],
-                    "organismName": TEST_TAXONOMY["organism_name"],
-                    "commonName": TEST_TAXONOMY["common_name"],
-                    "rank": TEST_TAXONOMY["rank"],
-                    "hasDescribedSpeciesName": TEST_TAXONOMY["has_described_species_name"],
-                    "articleReference": TEST_TAXONOMY["article_reference"],
-                    "id": TEST_TAXONOMY["id"],
-                    "url": TEST_TAXONOMY["url"],
-=======
-                    "taxId": TEST_SAVED_TAXONOMY["tax_id"],
+                    "code": TEST_SAVED_TAXONOMY["code"],
                     "organismName": TEST_SAVED_TAXONOMY["organism_name"],
                     "commonName": TEST_SAVED_TAXONOMY["common_name"],
                     "rank": TEST_SAVED_TAXONOMY["rank"],
@@ -1016,7 +959,6 @@
                     "articleReference": TEST_SAVED_TAXONOMY["article_reference"],
                     "id": TEST_SAVED_TAXONOMY["id"],
                     "url": TEST_SAVED_TAXONOMY["url"],
->>>>>>> 5783d638
                 },
             },
         },
@@ -1062,17 +1004,7 @@
                 "label": "TEST3",
                 "taxonomy": {
                     "recordType": "Taxonomy",
-<<<<<<< HEAD
-                    "code": TEST_TAXONOMY["code"],
-                    "organismName": TEST_TAXONOMY["organism_name"],
-                    "commonName": TEST_TAXONOMY["common_name"],
-                    "rank": TEST_TAXONOMY["rank"],
-                    "hasDescribedSpeciesName": TEST_TAXONOMY["has_described_species_name"],
-                    "articleReference": TEST_TAXONOMY["article_reference"],
-                    "id": TEST_TAXONOMY["id"],
-                    "url": TEST_TAXONOMY["url"],
-=======
-                    "taxId": TEST_SAVED_TAXONOMY["tax_id"],
+                    "code": TEST_SAVED_TAXONOMY["code"],
                     "organismName": TEST_SAVED_TAXONOMY["organism_name"],
                     "commonName": TEST_SAVED_TAXONOMY["common_name"],
                     "rank": TEST_SAVED_TAXONOMY["rank"],
@@ -1080,7 +1012,6 @@
                     "articleReference": TEST_SAVED_TAXONOMY["article_reference"],
                     "id": TEST_SAVED_TAXONOMY["id"],
                     "url": TEST_SAVED_TAXONOMY["url"],
->>>>>>> 5783d638
                 },
             },
         },
@@ -1097,17 +1028,7 @@
                 "label": "TEST4",
                 "taxonomy": {
                     "recordType": "Taxonomy",
-<<<<<<< HEAD
-                    "code": TEST_TAXONOMY["code"],
-                    "organismName": TEST_TAXONOMY["organism_name"],
-                    "commonName": TEST_TAXONOMY["common_name"],
-                    "rank": TEST_TAXONOMY["rank"],
-                    "hasDescribedSpeciesName": TEST_TAXONOMY["has_described_species_name"],
-                    "articleReference": TEST_TAXONOMY["article_reference"],
-                    "id": TEST_TAXONOMY["id"],
-                    "url": TEST_TAXONOMY["url"],
-=======
-                    "taxId": TEST_SAVED_TAXONOMY["tax_id"],
+                    "code": TEST_SAVED_TAXONOMY["code"],
                     "organismName": TEST_SAVED_TAXONOMY["organism_name"],
                     "commonName": TEST_SAVED_TAXONOMY["common_name"],
                     "rank": TEST_SAVED_TAXONOMY["rank"],
@@ -1115,7 +1036,6 @@
                     "articleReference": TEST_SAVED_TAXONOMY["article_reference"],
                     "id": TEST_SAVED_TAXONOMY["id"],
                     "url": TEST_SAVED_TAXONOMY["url"],
->>>>>>> 5783d638
                 },
             },
         },
