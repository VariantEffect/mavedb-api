--- conflicted
+++ resolved
@@ -123,47 +123,26 @@
     "abstractText": "Abstract",
     "methodText": "Methods",
     "licenseId": 1,
-<<<<<<< HEAD
     "targetGenes":[ {
         "name": "TEST1",
         "category": "Protein coding",
         "externalIdentifiers": [],
+        "referenceMaps": [{"genomeId": TEST_REFERENCE_GENOME["id"]}],
         "targetSequence": {
             "sequenceType": "dna",
             "sequence": "ACGTTT",
             "taxonomy": {
-                      "taxId": TEST_TAXONOMY["tax_id"],
-                      "organismName": TEST_TAXONOMY["organism_name"],
-                      "commonName": TEST_TAXONOMY["common_name"],
-                      "rank": TEST_TAXONOMY["rank"],
-                      "hasDescribedSpeciesName": TEST_TAXONOMY["has_described_species_name"],
-                      "articleReference": TEST_TAXONOMY["article_reference"],
-                      "id": TEST_TAXONOMY["id"],
-                      "url": TEST_TAXONOMY["url"]
+                "taxId": TEST_TAXONOMY["tax_id"],
+                "organismName": TEST_TAXONOMY["organism_name"],
+                "commonName": TEST_TAXONOMY["common_name"],
+                "rank": TEST_TAXONOMY["rank"],
+                "hasDescribedSpeciesName": TEST_TAXONOMY["has_described_species_name"],
+                "articleReference": TEST_TAXONOMY["article_reference"],
+                "id": TEST_TAXONOMY["id"],
+                "url": TEST_TAXONOMY["url"]
             }
         },
     } ],
-=======
-    "targetGenes": [
-        {
-            "name": "TEST1",
-            "category": "Protein coding",
-            "externalIdentifiers": [],
-            "referenceMaps": [{"genomeId": TEST_REFERENCE_GENOME["id"]}],
-            "targetSequence": {
-                "sequenceType": "dna",
-                "sequence": "ACGTTT",
-                "reference": {
-                    "id": 1,
-                    "shortName": "Name",
-                    "organismName": "Organism",
-                    "creationDate": date.today().isoformat(),
-                    "modificationDate": date.today().isoformat(),
-                },
-            },
-        }
-    ],
->>>>>>> 869b255c
 }
 
 TEST_MINIMAL_SEQ_SCORESET_RESPONSE = {
@@ -185,7 +164,6 @@
     "modificationDate": date.today().isoformat(),
     "license": {camelize(k): v for k, v in TEST_LICENSE.items() if k not in ("text",)},
     "numVariants": 0,
-<<<<<<< HEAD
     "targetGenes": [ {
         "name": "TEST1",
         "category": "Protein coding",
@@ -195,116 +173,17 @@
             "sequenceType": "dna",
             "sequence": "ACGTTT",
             "taxonomy": {
-                      "taxId": TEST_TAXONOMY["tax_id"],
-                      "organismName": TEST_TAXONOMY["organism_name"],
-                      "commonName": TEST_TAXONOMY["common_name"],
-                      "rank": TEST_TAXONOMY["rank"],
-                      "hasDescribedSpeciesName": TEST_TAXONOMY["has_described_species_name"],
-                      "articleReference": TEST_TAXONOMY["article_reference"],
-                      "id": TEST_TAXONOMY["id"],
-                      "url": TEST_TAXONOMY["url"]
+                "taxId": TEST_TAXONOMY["tax_id"],
+                "organismName": TEST_TAXONOMY["organism_name"],
+                "commonName": TEST_TAXONOMY["common_name"],
+                "rank": TEST_TAXONOMY["rank"],
+                "hasDescribedSpeciesName": TEST_TAXONOMY["has_described_species_name"],
+                "articleReference": TEST_TAXONOMY["article_reference"],
+                "id": TEST_TAXONOMY["id"],
+                "url": TEST_TAXONOMY["url"]
             }
         },
     } ],
-=======
-    "targetGenes": [
-        {
-            "name": "TEST1",
-            "category": "Protein coding",
-            "externalIdentifiers": [],
-            "id": 1,
-            "targetSequence": {
-                "sequenceType": "dna",
-                "sequence": "ACGTTT",
-                "label": "TEST1",
-                "reference": {
-                    "id": 1,
-                    "shortName": "Name",
-                    "organismName": "Organism",
-                    "creationDate": date.today().isoformat(),
-                    "modificationDate": date.today().isoformat(),
-                },
-            },
-        }
-    ],
-    "metaAnalyzesScoreSetUrns": [],
-    "metaAnalyzedByScoreSetUrns": [],
-    "keywords": [],
-    "doiIdentifiers": [],
-    "primaryPublicationIdentifiers": [],
-    "secondaryPublicationIdentifiers": [],
-    "datasetColumns": {},
-    "private": True,
-    "experiment": TEST_MINIMAL_EXPERIMENT_RESPONSE,
-    # keys to be set after receiving response
-    "urn": None,
-    "processingState": ProcessingState.incomplete.name,
-}
-
-
-TEST_MINIMAL_ACC_SCORESET = {
-    "title": "Test Score Set Acc Title",
-    "shortDescription": "Test accession score set",
-    "abstractText": "Abstract",
-    "methodText": "Methods",
-    "licenseId": 1,
-    "targetGenes": [
-        {
-            "name": "TEST2",
-            "category": "Protein coding",
-            "externalIdentifiers": [],
-            "referenceMaps": [{"genomeId": TEST_REFERENCE_GENOME["id"]}],
-            "targetAccession": {"accession": VALID_ACCESSION, "assembly": "GRCh37", "gene": VALID_GENE},
-        }
-    ],
-}
-
-
-TEST_ACC_SCORESET = {
-    "title": "Test Score Set Acc Title",
-    "short_description": "Test accession score set",
-    "abstract_text": "Abstract",
-    "method_text": "Methods",
-    "target_genes": [
-        {
-            "name": "TEST2",
-            "category": "Protein coding",
-            "external_identifiers": [],
-            "reference_maps": [{"genome_id": TEST_REFERENCE_GENOME["id"]}],
-            "target_accession": {"accession": VALID_ACCESSION, "assembly": "GRCh37", "gene": VALID_GENE},
-        }
-    ],
-}
-
-TEST_MINIMAL_ACC_SCORESET_RESPONSE = {
-    "title": "Test Score Set Acc Title",
-    "shortDescription": "Test accession score set",
-    "abstractText": "Abstract",
-    "methodText": "Methods",
-    "createdBy": {
-        "firstName": TEST_USER["first_name"],
-        "lastName": TEST_USER["last_name"],
-        "orcidId": TEST_USER["username"],
-    },
-    "modifiedBy": {
-        "firstName": TEST_USER["first_name"],
-        "lastName": TEST_USER["last_name"],
-        "orcidId": TEST_USER["username"],
-    },
-    "creationDate": date.today().isoformat(),
-    "modificationDate": date.today().isoformat(),
-    "license": {camelize(k): v for k, v in TEST_LICENSE.items() if k not in ("text",)},
-    "numVariants": 0,
-    "targetGenes": [
-        {
-            "name": "TEST2",
-            "category": "Protein coding",
-            "externalIdentifiers": [],
-            "referenceMaps": [{"genomeId": TEST_REFERENCE_GENOME["id"]}],
-            "targetAccession": {"accession": VALID_ACCESSION, "assembly": "GRCh37", "gene": VALID_GENE},
-        }
-    ],
->>>>>>> 869b255c
     "metaAnalyzesScoreSetUrns": [],
     "metaAnalyzedByScoreSetUrns": [],
     "keywords": [],
