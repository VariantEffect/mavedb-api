--- conflicted
+++ resolved
@@ -1531,7 +1531,6 @@
     "errCat": "INVALID URL",
 }
 
-<<<<<<< HEAD
 TEST_UNIPROT_SWISS_PROT_TYPE = "UniProtKB reviewed (Swiss-Prot)"
 TEST_UNIPROT_TREMBL_TYPE = "UniProtKB unreviewed (TrEMBL)"
 TEST_UNIPROT_JOB_ID = "1234567890"
@@ -1614,7 +1613,6 @@
     "redirectURL": "https://redirect.url",
     "warnings": [{"code": 0, "message": "string"}],
     "errors": [{"code": 0, "message": "string"}],
-=======
 
 TEST_GNOMAD_LOCUS_CONTIG = "chr10"
 TEST_GNOMAD_LOCUS_POSITION = "87961093"
@@ -1664,5 +1662,4 @@
     "modificationDate": date.today().isoformat(),
     "recordType": "GnomADVariantWithMappedVariants",
     "id": 1,  # Presuming this is the only gnomAD variant in the database
->>>>>>> 40819360
 }