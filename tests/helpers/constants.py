from datetime import date, datetime

from humps import camelize

from mavedb.models.enums.processing_state import ProcessingState


VALID_EXPERIMENT_SET_URN = "urn:mavedb:01234567"
VALID_EXPERIMENT_URN = f"{VALID_EXPERIMENT_SET_URN}-abcd"
VALID_SCORE_SET_URN = f"{VALID_EXPERIMENT_URN}-0123"
VALID_VARIANT_URN = f"{VALID_SCORE_SET_URN}#1"

TEST_PUBMED_IDENTIFIER = "20711194"
TEST_PUBMED_URL_IDENTIFIER = "https://pubmed.ncbi.nlm.nih.gov/37162834/"
TEST_BIORXIV_IDENTIFIER = "2021.06.21.212592"
TEST_MEDRXIV_IDENTIFIER = "2021.06.22.21259265"
TEST_CROSSREF_IDENTIFIER = "10.1371/2021.06.22.21259265"
TEST_ORCID_ID = "1111-1111-1111-1111"

GA4GH_SEQUENCE_DIGEST = "SQ.TestTestTestTestTestTestTestTest"
# "^ga4gh:([^.]+)\.([0-9A-Za-z_\-]{32})$"
TEST_GA4GH_IDENTIFIER = f"ga4gh:{GA4GH_SEQUENCE_DIGEST}"
# ^[0-9A-Za-z_\-]{32}$
TEST_GA4GH_DIGEST = "ga4ghtest_ga4ghtest_ga4ghtest_dg"
# ^SQ.[0-9A-Za-z_\-]{32}$
TEST_REFGET_ACCESSION = "SQ.ga4ghtest_ga4ghtest_ga4ghtest_rg"
TEST_SEQUENCE_LOCATION_ACCESSION = "ga4gh:SL.test"

TEST_REFSEQ_IDENTIFIER = "NM_003345"
TEST_HGVS_IDENTIFIER = f"{TEST_REFSEQ_IDENTIFIER}:p.Asp5Phe"
TEST_UNIPROT_IDENTIFIER = "P63279"
TEST_ENSEMBL_IDENTIFIER = "ENSG00000103275"

TEST_REFSEQ_EXTERNAL_IDENTIFIER = {"identifier": TEST_REFSEQ_IDENTIFIER, "db_name": "RefSeq"}
TEST_UNIPROT_EXTERNAL_IDENTIFIER = {"identifier": TEST_UNIPROT_IDENTIFIER, "db_name": "Uniprot"}
TEST_ENSEMBLE_EXTERNAL_IDENTIFIER = {"identifier": TEST_ENSEMBL_IDENTIFIER, "db_name": "Ensembl"}

VALID_CHR_ACCESSION = "NC_000001.11"
VALID_ACCESSION = "NM_001637.3"
VALID_NT_ACCESSION = "NM_001637.3"
VALID_PRO_ACCESSION = "NP_001637.4"
VALID_GENE = "BRCA1"
VALID_UNIPROT_ACCESSION = "P05067"

VALID_ENSEMBL_IDENTIFIER = "ENST00000530893.6"

VALID_CLINGEN_PA_ID = "PA2579908752"
VALID_CLINGEN_CA_ID = "CA341478553"
VALID_CLINGEN_LDH_ID = "2786738861"

VALID_MD5_DIGEST = "01234abcde%"
VALID_VMC_DIGEST = "GS_ASNKvN4=%"

TEST_SEQREPO_INITIAL_STATE = [
    {f"refseq:{VALID_ACCESSION}": {"seq_id": "seq1", "seq": "AAAA", "namespace": "refseq", "alias": VALID_ACCESSION}},
    {f"MD5:{VALID_MD5_DIGEST}": {"seq_id": "seq2", "seq": "CCCC", "namespace": "MD5", "alias": VALID_MD5_DIGEST}},
    {
        f"ensembl:{VALID_ENSEMBL_IDENTIFIER}": {
            "seq_id": "seq3",
            "seq": "GGGG",
            "namespace": "ensembl",
            "alias": VALID_ENSEMBL_IDENTIFIER,
        }
    },
    {
        f"ga4gh:{GA4GH_SEQUENCE_DIGEST}": {
            "seq_id": "seq4",
            "seq": "EEEE",
            "namespace": "ga4gh",
            "alias": GA4GH_SEQUENCE_DIGEST,
        }
    },
]

TEST_VALID_PRE_MAPPED_VRS_ALLELE = {
    "id": TEST_GA4GH_IDENTIFIER,
    "type": "Allele",
    "state": {"type": "LiteralSequenceExpression", "sequence": "V"},
    "digest": TEST_GA4GH_DIGEST,
    "location": {
        "id": TEST_SEQUENCE_LOCATION_ACCESSION,
        "end": 2,
        "type": "SequenceLocation",
        "start": 1,
        "digest": TEST_GA4GH_DIGEST,
        "sequenceReference": {
            "type": "SequenceReference",
            "refgetAccession": TEST_REFGET_ACCESSION,
        },
    },
    "extensions": [{"name": "vrs_ref_allele_seq", "type": "Extension", "value": "W"}],
}

TEST_VALID_POST_MAPPED_VRS_ALLELE = {
    "id": TEST_GA4GH_IDENTIFIER,
    "type": "Allele",
    "state": {"type": "LiteralSequenceExpression", "sequence": "F"},
    "digest": TEST_GA4GH_DIGEST,
    "location": {
        "id": TEST_SEQUENCE_LOCATION_ACCESSION,
        "end": 6,
        "type": "SequenceLocation",
        "start": 5,
        "digest": TEST_GA4GH_DIGEST,
        "sequenceReference": {
            "type": "SequenceReference",
            "label": TEST_REFSEQ_IDENTIFIER,
            "refgetAccession": TEST_REFGET_ACCESSION,
        },
    },
    "extensions": [{"name": "vrs_ref_allele_seq", "type": "Extension", "value": "D"}],
    "expressions": [{"value": f"{TEST_REFSEQ_IDENTIFIER}:p.Asp5Phe", "syntax": "hgvs.p"}],
}

TEST_VALID_PRE_MAPPED_VRS_HAPLOTYPE = {
    "type": "Haplotype",
    "members": [TEST_VALID_PRE_MAPPED_VRS_ALLELE, TEST_VALID_PRE_MAPPED_VRS_ALLELE],
}

TEST_VALID_POST_MAPPED_VRS_HAPLOTYPE = {
    "type": "Haplotype",
    "members": [TEST_VALID_POST_MAPPED_VRS_ALLELE, TEST_VALID_POST_MAPPED_VRS_ALLELE],
}

SAVED_PUBMED_PUBLICATION = {
    "recordType": "PublicationIdentifier",
    "identifier": "20711194",
    "dbName": "PubMed",
    "title": "None",
    "authors": [],
    "abstract": "test",
    "doi": "test",
    "publicationYear": 1999,
    "publicationJournal": "test",
    "url": "http://www.ncbi.nlm.nih.gov/pubmed/20711194",
    "referenceHtml": ". None. test. 1999; (Unknown volume):(Unknown pages). test",
    "id": 1,
}

SAVED_DOI_IDENTIFIER = {
    "recordType": "DoiIdentifier",
    "identifier": TEST_CROSSREF_IDENTIFIER,
    "url": f"https://doi.org/{TEST_CROSSREF_IDENTIFIER}",
    "id": 1,
}

# VRS 1.X
TEST_VALID_PRE_MAPPED_VRS_ALLELE_VRS1_X = {
    "id": TEST_GA4GH_IDENTIFIER,
    "type": "Allele",
    "variation": {
        "state": {"type": "LiteralSequenceExpression", "sequence": "V"},
        "digest": TEST_GA4GH_DIGEST,
        "location": {
            "id": TEST_SEQUENCE_LOCATION_ACCESSION,
            "end": 2,
            "type": "SequenceLocation",
            "start": 1,
            "digest": TEST_GA4GH_DIGEST,
            "sequenceReference": {
                "type": "SequenceReference",
                "refgetAccession": TEST_REFGET_ACCESSION,
            },
        },
        "extensions": [{"name": "vrs_ref_allele_seq", "type": "Extension", "value": "W"}],
    },
}

TEST_VALID_POST_MAPPED_VRS_ALLELE_VRS1_X = {
    "id": TEST_GA4GH_IDENTIFIER,
    "type": "Allele",
    "variation": {
        "state": {"type": "LiteralSequenceExpression", "sequence": "F"},
        "digest": TEST_GA4GH_DIGEST,
        "location": {
            "id": TEST_SEQUENCE_LOCATION_ACCESSION,
            "end": 6,
            "type": "SequenceLocation",
            "start": 5,
            "digest": TEST_GA4GH_DIGEST,
            "sequenceReference": {
                "type": "SequenceReference",
                "label": TEST_REFSEQ_IDENTIFIER,
                "refgetAccession": TEST_REFGET_ACCESSION,
            },
        },
        "extensions": [{"name": "vrs_ref_allele_seq", "type": "Extension", "value": "D"}],
        "expressions": [{"value": TEST_HGVS_IDENTIFIER, "syntax": "hgvs.p"}],
    },
}

# VRS 2.X
TEST_VALID_PRE_MAPPED_VRS_ALLELE_VRS2_X = {
    "id": TEST_GA4GH_IDENTIFIER,
    "type": "Allele",
    "state": {"type": "LiteralSequenceExpression", "sequence": "V"},
    "digest": TEST_GA4GH_DIGEST,
    "location": {
        "id": TEST_SEQUENCE_LOCATION_ACCESSION,
        "end": 2,
        "type": "SequenceLocation",
        "start": 1,
        "digest": TEST_GA4GH_DIGEST,
        "sequenceReference": {
            "type": "SequenceReference",
            "refgetAccession": TEST_REFGET_ACCESSION,
        },
    },
    "extensions": [{"name": "vrs_ref_allele_seq", "type": "Extension", "value": "W"}],
}

TEST_VALID_POST_MAPPED_VRS_ALLELE_VRS2_X = {
    "id": TEST_GA4GH_IDENTIFIER,
    "type": "Allele",
    "state": {"type": "LiteralSequenceExpression", "sequence": "F"},
    "digest": TEST_GA4GH_DIGEST,
    "location": {
        "id": TEST_SEQUENCE_LOCATION_ACCESSION,
        "end": 6,
        "type": "SequenceLocation",
        "start": 5,
        "digest": TEST_GA4GH_DIGEST,
        "sequenceReference": {
            "type": "SequenceReference",
            "label": TEST_REFSEQ_IDENTIFIER,
            "refgetAccession": TEST_REFGET_ACCESSION,
        },
    },
    "extensions": [{"name": "vrs_ref_allele_seq", "type": "Extension", "value": "D"}],
    "expressions": [{"value": TEST_HGVS_IDENTIFIER, "syntax": "hgvs.p", "type": "Expression", "syntax_version": None}],
}

# VRS 1.X
TEST_VALID_PRE_MAPPED_VRS_HAPLOTYPE = {
    "type": "Haplotype",
    "members": [TEST_VALID_POST_MAPPED_VRS_ALLELE_VRS1_X, TEST_VALID_POST_MAPPED_VRS_ALLELE_VRS1_X],
}

TEST_VALID_POST_MAPPED_VRS_HAPLOTYPE = {
    "type": "Haplotype",
    "members": [TEST_VALID_POST_MAPPED_VRS_ALLELE_VRS1_X, TEST_VALID_POST_MAPPED_VRS_ALLELE_VRS1_X],
}

# VRS 2.X
TEST_VALID_PRE_MAPPED_VRS_CIS_PHASED_BLOCK = {
    "type": "Haplotype",
    "members": [TEST_VALID_POST_MAPPED_VRS_ALLELE_VRS2_X, TEST_VALID_POST_MAPPED_VRS_ALLELE_VRS2_X],
}

TEST_VALID_POST_MAPPED_VRS_CIS_PHASED_BLOCK = {
    "type": "Haplotype",
    "members": [TEST_VALID_POST_MAPPED_VRS_ALLELE_VRS2_X, TEST_VALID_POST_MAPPED_VRS_ALLELE_VRS2_X],
}

TEST_USER = {
    "username": "0000-1111-2222-3333",
    "first_name": "First",
    "last_name": "Last",
    "email": "test_user@test.com",
    "is_active": True,
    "is_staff": False,
    "is_superuser": False,
    "is_first_login": True,
}

TEST_USER2 = {
    "username": "1111-2222-3333-4444",
    "first_name": "First",
    "last_name": "Last",
    "email": "test_user2@test.com",
    "is_active": True,
    "is_staff": False,
    "is_superuser": False,
    "is_first_login": True,
}

CONTRIBUTOR = {
    "orcid_id": TEST_USER["username"],
    "given_name": TEST_USER["first_name"],
    "family_name": TEST_USER["last_name"],
}

SAVED_CONTRIBUTOR = {
    "recordType": "SavedContributor",
    "orcidId": TEST_USER["username"],
    "givenName": TEST_USER["first_name"],
    "familyName": TEST_USER["last_name"],
}

TEST_USER_DECODED_JWT = {
    "sub": TEST_USER["username"],
    "given_name": TEST_USER["first_name"],
    "family_name": TEST_USER["last_name"],
}

EXTRA_USER = {
    "username": "1234-5678-8765-4321",
    "first_name": "Extra",
    "last_name": "User",
    "email": "extra_user@test.com",
    "is_active": True,
    "is_staff": False,
    "is_superuser": False,
    "is_first_login": True,
}

EXTRA_CONTRIBUTOR = {
    "orcid_id": EXTRA_USER["username"],
    "given_name": EXTRA_USER["first_name"],
    "family_name": EXTRA_USER["last_name"],
}

SAVED_EXTRA_CONTRIBUTOR = {
    "recordType": "Contributor",
    "orcidId": EXTRA_USER["username"],
    "givenName": EXTRA_USER["first_name"],
    "familyName": EXTRA_USER["last_name"],
}

EXTRA_USER_DECODED_JWT = {
    "sub": EXTRA_USER["username"],
    "given_name": EXTRA_USER["first_name"],
    "family_name": EXTRA_USER["last_name"],
}

ADMIN_USER = {
    "username": "9999-9999-9999-9999",
    "first_name": "Admin",
    "last_name": "User",
    "email": "admin_user@test.com",
    "is_active": True,
    "is_staff": False,
    "is_superuser": False,
    "is_first_login": True,
}

TEST_DESCRIPTION = "description"

ADMIN_USER_DECODED_JWT = {
    "sub": ADMIN_USER["username"],
    "given_name": ADMIN_USER["first_name"],
    "family_name": ADMIN_USER["last_name"],
}

TEST_EXPERIMENT = {
    "title": "Test Title",
    "short_description": "Test experiment",
    "abstract_text": "Abstract",
    "method_text": "Methods",
}

# Add to db for testing.
TEST_DB_KEYWORDS = [
    {
        "key": "Variant Library Creation Method",
        "value": "Endogenous locus library method",
        "special": False,
        "description": "Description",
    },
    {
        "key": "Variant Library Creation Method",
        "value": "In vitro construct library method",
        "special": False,
        "description": "Description",
    },
    {"key": "Variant Library Creation Method", "value": "Other", "special": False, "description": "Description"},
    {
        "key": "Endogenous Locus Library Method System",
        "value": "SaCas9",
        "special": False,
        "description": "Description",
    },
    {
        "key": "Endogenous Locus Library Method Mechanism",
        "value": "Base editor",
        "special": False,
        "description": "Description",
    },
    {
        "key": "In Vitro Construct Library Method System",
        "value": "Oligo-directed mutagenic PCR",
        "special": False,
        "description": "Description",
    },
    {
        "key": "In Vitro Construct Library Method Mechanism",
        "value": "Native locus replacement",
        "special": False,
        "description": "Description",
    },
    {"key": "Delivery method", "value": "Other", "special": False, "description": "Description"},
]

TEST_KEYWORDS = [
    {
        "keyword": {
            "key": "Variant Library Creation Method",
            "value": "Endogenous locus library method",
            "special": False,
            "description": "Description",
        },
    },
    {
        "keyword": {
            "key": "Endogenous Locus Library Method System",
            "value": "SaCas9",
            "special": False,
            "description": "Description",
        },
    },
    {
        "keyword": {
            "key": "Endogenous Locus Library Method Mechanism",
            "value": "Base editor",
            "special": False,
            "description": "Description",
        },
    },
    {
        "keyword": {"key": "Delivery method", "value": "Other", "special": False, "description": "Description"},
        "description": "Details of delivery method",
    },
]

TEST_EXPERIMENT_SET = {
    "extra_metadata": {},
    "approved": False,
}

TEST_MINIMAL_EXPERIMENT_SET = {
    "extraMetadata": {},
    "approved": False,
}

TEST_EXPERIMENT_WITH_KEYWORD = {
    "title": "Test Experiment Title",
    "shortDescription": "Test experiment",
    "abstractText": "Abstract",
    "methodText": "Methods",
    "keywords": [
        {
            "keyword": {"key": "Delivery method", "value": "Other", "special": False, "description": "Description"},
            "description": "Details of delivery method",
        },
    ],
}

TEST_EXPERIMENT = {
    "title": "Test Experiment Title",
    "short_description": "Test experiment",
    "abstract_text": "Abstract",
    "method_text": "Methods",
    "extra_metadata": {},
}

TEST_MINIMAL_EXPERIMENT = {
    "title": "Test Experiment Title",
    "shortDescription": "Test experiment",
    "abstractText": "Abstract",
    "methodText": "Methods",
}

TEST_MINIMAL_EXPERIMENT_RESPONSE = {
    "recordType": "Experiment",
    "title": "Test Experiment Title",
    "shortDescription": "Test experiment",
    "abstractText": "Abstract",
    "methodText": "Methods",
    "createdBy": {
        "recordType": "User",
        "firstName": TEST_USER["first_name"],
        "lastName": TEST_USER["last_name"],
        "orcidId": TEST_USER["username"],
    },
    "modifiedBy": {
        "recordType": "User",
        "firstName": TEST_USER["first_name"],
        "lastName": TEST_USER["last_name"],
        "orcidId": TEST_USER["username"],
    },
    "creationDate": date.today().isoformat(),
    "modificationDate": date.today().isoformat(),
    "scoreSetUrns": [],
    "contributors": [],
    "keywords": [],
    "doiIdentifiers": [],
    "primaryPublicationIdentifiers": [],
    "secondaryPublicationIdentifiers": [],
    "rawReadIdentifiers": [],
    # keys to be set after receiving response
    "urn": None,
    "experimentSetUrn": None,
    "officialCollections": [],
    "numScoreSets": 0,
}

TEST_EXPERIMENT_WITH_KEYWORD_RESPONSE = {
    "recordType": "Experiment",
    "title": "Test Experiment Title",
    "shortDescription": "Test experiment",
    "abstractText": "Abstract",
    "methodText": "Methods",
    "createdBy": {
        "recordType": "User",
        "firstName": TEST_USER["first_name"],
        "lastName": TEST_USER["last_name"],
        "orcidId": TEST_USER["username"],
    },
    "modifiedBy": {
        "recordType": "User",
        "firstName": TEST_USER["first_name"],
        "lastName": TEST_USER["last_name"],
        "orcidId": TEST_USER["username"],
    },
    "creationDate": date.today().isoformat(),
    "modificationDate": date.today().isoformat(),
    "scoreSetUrns": [],
    "contributors": [],
    "keywords": [
        {
            "recordType": "ExperimentControlledKeyword",
            "keyword": {"key": "Delivery method", "value": "Other", "special": False, "description": "Description"},
            "description": "Details of delivery method",
        },
    ],
    "doiIdentifiers": [],
    "primaryPublicationIdentifiers": [],
    "secondaryPublicationIdentifiers": [],
    "rawReadIdentifiers": [],
    # keys to be set after receiving response
    "urn": None,
    "experimentSetUrn": None,
    "officialCollections": [],
    "numScoreSets": 0,  # NOTE: This is context-dependent and may need overriding per test
}

TEST_EXPERIMENT_WITH_KEYWORD_HAS_DUPLICATE_OTHERS_RESPONSE = {
    "recordType": "Experiment",
    "title": "Test Experiment Title",
    "shortDescription": "Test experiment",
    "abstractText": "Abstract",
    "methodText": "Methods",
    "createdBy": {
        "recordType": "User",
        "firstName": TEST_USER["first_name"],
        "lastName": TEST_USER["last_name"],
        "orcidId": TEST_USER["username"],
    },
    "modifiedBy": {
        "recordType": "User",
        "firstName": TEST_USER["first_name"],
        "lastName": TEST_USER["last_name"],
        "orcidId": TEST_USER["username"],
    },
    "creationDate": date.today().isoformat(),
    "modificationDate": date.today().isoformat(),
    "scoreSetUrns": [],
    "contributors": [],
    "keywords": [
        {
            "recordType": "ExperimentControlledKeyword",
            "keyword": {
                "key": "Variant Library Creation Method",
                "value": "Other",
                "special": False,
                "description": "Description",
            },
            "description": "Description",
        },
        {
            "recordType": "ExperimentControlledKeyword",
            "keyword": {"key": "Delivery method", "value": "Other", "special": False, "description": "Description"},
            "description": "Description",
        },
    ],
    "doiIdentifiers": [],
    "primaryPublicationIdentifiers": [],
    "secondaryPublicationIdentifiers": [],
    "rawReadIdentifiers": [],
    # keys to be set after receiving response
    "urn": None,
    "experimentSetUrn": None,
    "officialCollections": [],
    "numScoreSets": 0,  # NOTE: This is context-dependent and may need overriding per test
}

TEST_MINIMAL_TAXONOMY = {
    "tax_id": 9606,
}

TEST_POPULATED_TAXONOMY = {
    **TEST_MINIMAL_TAXONOMY,
    "organism_name": "Organism name",
    "common_name": "Common name",
    "rank": "Rank",
    "has_described_species_name": True,
    "article_reference": "NCBI:txid9606",
    "genome_identifier_id": None,
}

TEST_SAVED_TAXONOMY = {
    **TEST_POPULATED_TAXONOMY,
    "id": 1,
    "url": "https://www.ncbi.nlm.nih.gov/Taxonomy/Browser/wwwtax.cgi?mode=info&id=9606",
}

TEST_LICENSE = {
    "id": 1,
    "short_name": "Short",
    "long_name": "Long",
    "text": "Don't be evil.",
    "link": "localhost",
    "version": "1.0",
    "active": True,
}

SAVED_SHORT_TEST_LICENSE = {
    "recordType": "ShortLicense",
    "id": TEST_LICENSE["id"],
    "shortName": TEST_LICENSE["short_name"],
    "longName": TEST_LICENSE["long_name"],
    "link": TEST_LICENSE["link"],
    "version": TEST_LICENSE["version"],
    "active": TEST_LICENSE["active"],
}

EXTRA_LICENSE = {
    "id": 2,
    "short_name": "Extra",
    "long_name": "License",
    "text": "Don't be tooooo evil.",
    "link": "localhost",
    "version": "1.0",
    "active": True,
}

SAVED_SHORT_EXTRA_LICENSE = {
    "recordType": "ShortLicense",
    "id": EXTRA_LICENSE["id"],
    "shortName": EXTRA_LICENSE["short_name"],
    "longName": EXTRA_LICENSE["long_name"],
    "link": EXTRA_LICENSE["link"],
    "version": EXTRA_LICENSE["version"],
    "active": EXTRA_LICENSE["active"],
}

TEST_INACTIVE_LICENSE = {
    "id": 3,
    "short_name": "Long",
    "long_name": "Short",
    "text": "Be evil.",
    "link": "localhost",
    "version": "1.0",
    "active": False,
}

SAVED_SHORT_INACTIVE_LICENSE = {
    "recordType": "ShortLicense",
    "id": TEST_INACTIVE_LICENSE["id"],
    "shortName": TEST_INACTIVE_LICENSE["short_name"],
    "longName": TEST_INACTIVE_LICENSE["long_name"],
    "link": TEST_INACTIVE_LICENSE["link"],
    "version": TEST_INACTIVE_LICENSE["version"],
    "active": TEST_INACTIVE_LICENSE["active"],
}

TEST_SEQ_SCORESET = {
    "title": "Test Score Set Title",
    "short_description": "Test score set",
    "abstract_text": "Abstract",
    "method_text": "Methods",
    "extra_metadata": {},
    "target_genes": [
        {
            "name": "TEST1",
            "category": "protein_coding",
            "target_sequence": {
                "sequence_type": "dna",
                "sequence": "ACGTTT",
                "taxonomy": {
                    "tax_id": TEST_SAVED_TAXONOMY["tax_id"],
                    "organism_name": TEST_SAVED_TAXONOMY["organism_name"],
                    "common_name": TEST_SAVED_TAXONOMY["common_name"],
                    "rank": TEST_SAVED_TAXONOMY["rank"],
                    "id": TEST_SAVED_TAXONOMY["id"],
                    "url": TEST_SAVED_TAXONOMY["url"],
                },
            },
        }
    ],
}

TEST_MINIMAL_SEQ_SCORESET = {
    "title": "Test Score Set Title",
    "shortDescription": "Test score set",
    "abstractText": "Abstract",
    "methodText": "Methods",
    "licenseId": 1,
    "targetGenes": [
        {
            "name": "TEST1",
            "category": "protein_coding",
            "externalIdentifiers": [],
            "targetSequence": {
                "sequenceType": "dna",
                "sequence": "ACGTTT",
                "taxonomy": {
                    "taxId": TEST_SAVED_TAXONOMY["tax_id"],
                    "organismName": TEST_SAVED_TAXONOMY["organism_name"],
                    "commonName": TEST_SAVED_TAXONOMY["common_name"],
                    "rank": TEST_SAVED_TAXONOMY["rank"],
                    "hasDescribedSpeciesName": TEST_SAVED_TAXONOMY["has_described_species_name"],
                    "articleReference": TEST_SAVED_TAXONOMY["article_reference"],
                    "id": TEST_SAVED_TAXONOMY["id"],
                    "url": TEST_SAVED_TAXONOMY["url"],
                },
            },
        }
    ],
}

TEST_MINIMAL_SEQ_SCORESET_RESPONSE = {
    "recordType": "ScoreSet",
    "title": "Test Score Set Title",
    "shortDescription": "Test score set",
    "abstractText": "Abstract",
    "methodText": "Methods",
    "createdBy": {
        "recordType": "User",
        "firstName": TEST_USER["first_name"],
        "lastName": TEST_USER["last_name"],
        "orcidId": TEST_USER["username"],
    },
    "modifiedBy": {
        "recordType": "User",
        "firstName": TEST_USER["first_name"],
        "lastName": TEST_USER["last_name"],
        "orcidId": TEST_USER["username"],
    },
    "creationDate": date.today().isoformat(),
    "modificationDate": date.today().isoformat(),
    "license": {
        "recordType": "ShortLicense",
        **{camelize(k): v for k, v in TEST_LICENSE.items() if k not in ("text",)},
    },
    "numVariants": 0,
    "targetGenes": [
        {
            "recordType": "TargetGene",
            "name": "TEST1",
            "category": "protein_coding",
            "externalIdentifiers": [],
            "id": 1,
            "targetSequence": {
                "recordType": "TargetSequence",
                "sequenceType": "dna",
                "sequence": "ACGTTT",
                "label": "TEST1",
                "taxonomy": {
                    "recordType": "Taxonomy",
                    "taxId": TEST_SAVED_TAXONOMY["tax_id"],
                    "organismName": TEST_SAVED_TAXONOMY["organism_name"],
                    "commonName": TEST_SAVED_TAXONOMY["common_name"],
                    "rank": TEST_SAVED_TAXONOMY["rank"],
                    "hasDescribedSpeciesName": TEST_SAVED_TAXONOMY["has_described_species_name"],
                    "articleReference": TEST_SAVED_TAXONOMY["article_reference"],
                    "id": TEST_SAVED_TAXONOMY["id"],
                    "url": TEST_SAVED_TAXONOMY["url"],
                },
            },
        }
    ],
    "metaAnalyzesScoreSetUrns": [],
    "metaAnalyzedByScoreSetUrns": [],
    "contributors": [],
    "doiIdentifiers": [],
    "primaryPublicationIdentifiers": [],
    "secondaryPublicationIdentifiers": [],
    "datasetColumns": {},
    "externalLinks": {},
    "private": True,
    "experiment": TEST_MINIMAL_EXPERIMENT_RESPONSE,
    # keys to be set after receiving response
    "urn": None,
    "processingState": ProcessingState.incomplete.name,
    "officialCollections": [],
}

TEST_MINIMAL_ACC_SCORESET = {
    "title": "Test Score Set Acc Title",
    "shortDescription": "Test accession score set",
    "abstractText": "Abstract",
    "methodText": "Methods",
    "licenseId": 1,
    "targetGenes": [
        {
            "name": "TEST2",
            "category": "protein_coding",
            "externalIdentifiers": [],
            "targetAccession": {
                "accession": VALID_NT_ACCESSION,
                "assembly": "GRCh37",
                "gene": VALID_GENE,
                "isBaseEditor": False,
            },
        }
    ],
}

TEST_ACC_SCORESET = {
    "title": "Test Score Set Acc Title",
    "short_description": "Test accession score set",
    "abstract_text": "Abstract",
    "method_text": "Methods",
    "target_genes": [
        {
            "name": "TEST2",
            "category": "protein_coding",
            "target_accession": {
                "accession": VALID_NT_ACCESSION,
                "assembly": "GRCh37",
                "gene": VALID_GENE,
                "is_base_editor": False,
            },
        }
    ],
}

TEST_BASE_EDITOR_SCORESET = {
    "title": "Test Score Set Acc Title",
    "short_description": "Test accession score set",
    "abstract_text": "Abstract",
    "method_text": "Methods",
    "target_genes": [
        {
            "name": "TEST2",
            "category": "protein_coding",
            "target_accession": {
                "accession": VALID_NT_ACCESSION,
                "assembly": "GRCh37",
                "gene": VALID_GENE,
                "isBaseEditor": False,
            },
        }
    ],
}

TEST_MINIMAL_ACC_SCORESET_RESPONSE = {
    "recordType": "ScoreSet",
    "title": "Test Score Set Acc Title",
    "shortDescription": "Test accession score set",
    "abstractText": "Abstract",
    "methodText": "Methods",
    "createdBy": {
        "recordType": "User",
        "firstName": TEST_USER["first_name"],
        "lastName": TEST_USER["last_name"],
        "orcidId": TEST_USER["username"],
    },
    "modifiedBy": {
        "recordType": "User",
        "firstName": TEST_USER["first_name"],
        "lastName": TEST_USER["last_name"],
        "orcidId": TEST_USER["username"],
    },
    "creationDate": date.today().isoformat(),
    "modificationDate": date.today().isoformat(),
    "license": {
        "recordType": "ShortLicense",
        **{camelize(k): v for k, v in TEST_LICENSE.items() if k not in ("text",)},
    },
    "numVariants": 0,
    "targetGenes": [
        {
            "recordType": "TargetGene",
            "name": "TEST2",
            "id": 2,
            "category": "protein_coding",
            "externalIdentifiers": [],
            "targetAccession": {
                "recordType": "TargetAccession",
                "accession": VALID_NT_ACCESSION,
                "assembly": "GRCh37",
                "gene": VALID_GENE,
                "isBaseEditor": False,
            },
        }
    ],
    "metaAnalyzesScoreSetUrns": [],
    "metaAnalyzedByScoreSetUrns": [],
    "doiIdentifiers": [],
    "primaryPublicationIdentifiers": [],
    "secondaryPublicationIdentifiers": [],
    "datasetColumns": {},
    "private": True,
    "experiment": TEST_MINIMAL_EXPERIMENT_RESPONSE,
    # keys to be set after receiving response
    "urn": None,
    "processingState": ProcessingState.incomplete.name,
    "officialCollections": [],
}

TEST_MINIMAL_MULTI_TARGET_SCORESET = {
    "title": "Test Multi Target Score Set Title",
    "shortDescription": "Test multi target score set",
    "abstractText": "Abstract",
    "methodText": "Methods",
    "licenseId": 1,
    "targetGenes": [
        {
            "name": "TEST3",
            "category": "protein_coding",
            "externalIdentifiers": [],
            "targetSequence": {
                "sequenceType": "dna",
                "sequence": "ACGTTT",
                "label": "TEST3",
                "taxonomy": {
                    "taxId": TEST_SAVED_TAXONOMY["tax_id"],
                    "organismName": TEST_SAVED_TAXONOMY["organism_name"],
                    "commonName": TEST_SAVED_TAXONOMY["common_name"],
                    "rank": TEST_SAVED_TAXONOMY["rank"],
                    "hasDescribedSpeciesName": TEST_SAVED_TAXONOMY["has_described_species_name"],
                    "articleReference": TEST_SAVED_TAXONOMY["article_reference"],
                    "id": TEST_SAVED_TAXONOMY["id"],
                    "url": TEST_SAVED_TAXONOMY["url"],
                },
            },
        },
        {
            "name": "TEST4",
            "category": "protein_coding",
            "externalIdentifiers": [],
            "targetSequence": {
                "sequenceType": "dna",
                "sequence": "TAATGCC",
                "label": "TEST4",
                "taxonomy": {
                    "taxId": TEST_SAVED_TAXONOMY["tax_id"],
                    "organismName": TEST_SAVED_TAXONOMY["organism_name"],
                    "commonName": TEST_SAVED_TAXONOMY["common_name"],
                    "rank": TEST_SAVED_TAXONOMY["rank"],
                    "hasDescribedSpeciesName": TEST_SAVED_TAXONOMY["has_described_species_name"],
                    "articleReference": TEST_SAVED_TAXONOMY["article_reference"],
                    "id": TEST_SAVED_TAXONOMY["id"],
                    "url": TEST_SAVED_TAXONOMY["url"],
                },
            },
        },
    ],
}

TEST_MINIMAL_MULTI_TARGET_SCORESET_RESPONSE = {
    "recordType": "ScoreSet",
    "title": "Test Multi Target Score Set Title",
    "shortDescription": "Test multi target score set",
    "abstractText": "Abstract",
    "methodText": "Methods",
    "createdBy": {
        "recordType": "User",
        "firstName": TEST_USER["first_name"],
        "lastName": TEST_USER["last_name"],
        "orcidId": TEST_USER["username"],
    },
    "modifiedBy": {
        "recordType": "User",
        "firstName": TEST_USER["first_name"],
        "lastName": TEST_USER["last_name"],
        "orcidId": TEST_USER["username"],
    },
    "creationDate": date.today().isoformat(),
    "modificationDate": date.today().isoformat(),
    "license": {
        "recordType": "ShortLicense",
        **{camelize(k): v for k, v in TEST_LICENSE.items() if k not in ("text",)},
    },
    "numVariants": 0,
    "targetGenes": [
        {
            "recordType": "TargetGene",
            "name": "TEST3",
            "category": "protein_coding",
            "externalIdentifiers": [],
            "id": 1,
            "targetSequence": {
                "recordType": "TargetSequence",
                "sequenceType": "dna",
                "sequence": "ACGTTT",
                "label": "TEST3",
                "taxonomy": {
                    "recordType": "Taxonomy",
                    "taxId": TEST_SAVED_TAXONOMY["tax_id"],
                    "organismName": TEST_SAVED_TAXONOMY["organism_name"],
                    "commonName": TEST_SAVED_TAXONOMY["common_name"],
                    "rank": TEST_SAVED_TAXONOMY["rank"],
                    "hasDescribedSpeciesName": TEST_SAVED_TAXONOMY["has_described_species_name"],
                    "articleReference": TEST_SAVED_TAXONOMY["article_reference"],
                    "id": TEST_SAVED_TAXONOMY["id"],
                    "url": TEST_SAVED_TAXONOMY["url"],
                },
            },
        },
        {
            "recordType": "TargetGene",
            "name": "TEST4",
            "category": "protein_coding",
            "externalIdentifiers": [],
            "id": 1,
            "targetSequence": {
                "recordType": "TargetSequence",
                "sequenceType": "dna",
                "sequence": "TAATGCC",
                "label": "TEST4",
                "taxonomy": {
                    "recordType": "Taxonomy",
                    "taxId": TEST_SAVED_TAXONOMY["tax_id"],
                    "organismName": TEST_SAVED_TAXONOMY["organism_name"],
                    "commonName": TEST_SAVED_TAXONOMY["common_name"],
                    "rank": TEST_SAVED_TAXONOMY["rank"],
                    "hasDescribedSpeciesName": TEST_SAVED_TAXONOMY["has_described_species_name"],
                    "articleReference": TEST_SAVED_TAXONOMY["article_reference"],
                    "id": TEST_SAVED_TAXONOMY["id"],
                    "url": TEST_SAVED_TAXONOMY["url"],
                },
            },
        },
    ],
    "metaAnalyzesScoreSetUrns": [],
    "metaAnalyzedByScoreSetUrns": [],
    "contributors": [],
    "doiIdentifiers": [],
    "primaryPublicationIdentifiers": [],
    "secondaryPublicationIdentifiers": [],
    "datasetColumns": {},
    "externalLinks": {},
    "private": True,
    "experiment": TEST_MINIMAL_EXPERIMENT_RESPONSE,
    # keys to be set after receiving response
    "urn": None,
    "processingState": ProcessingState.incomplete.name,
    "officialCollections": [],
}

TEST_NT_CDOT_TRANSCRIPT = {
    "start_codon": 0,
    "stop_codon": 18,
    "id": VALID_NT_ACCESSION,
    "gene_version": "313",
    "gene_name": VALID_GENE,
    "biotype": ["protein_coding"],
    "protein": "NP_001628.1",
    "genome_builds": {
        "GRCh37": {
            "cds_end": 1,
            "cds_start": 18,
            "contig": "NC_000007.13",
            # The exons are non-sense but it doesn't really matter for the tests.
            "exons": [[1, 12, 20, 2001, 2440, "M196 I1 M61 I1 M181"], [12, 18, 19, 1924, 2000, None]],
            "start": 1,
            "stop": 18,
            "strand": "+",
        }
    },
}

TEST_PRO_CDOT_TRANSCRIPT = {
    "start_codon": 0,
    "stop_codon": 18,
    "id": VALID_PRO_ACCESSION,
    "gene_version": "313",
    "gene_name": VALID_GENE,
    "biotype": ["protein_coding"],
    "protein": "NP_001628.1",
    "genome_builds": {
        "GRCh37": {
            "cds_end": 1,
            "cds_start": 18,
            "contig": "NC_000007.13",
            # The exons are non-sense but it doesn't really matter for the tests.
            "exons": [[1, 12, 20, 2001, 2440, "M196 I1 M61 I1 M181"], [12, 18, 19, 1924, 2000, None]],
            "start": 1,
            "stop": 18,
            "strand": "+",
        }
    },
}


TEST_MINIMAL_PRE_MAPPED_METADATA = {
    "genomic": {"sequence_id": "ga4gh:SQ.em9khDCUYXrVWBfWr9r8fjBUrTjj1aig", "sequence_type": "dna"}
}


TEST_MINIMAL_POST_MAPPED_METADATA = {
    "genomic": {
        "sequence_id": "ga4gh:SQ.em9khDCUYXrVWBfWr9r8fjBUrTjj1aig",
        "sequence_type": "dna",
        "sequence_accessions": [VALID_NT_ACCESSION],
        "sequence_genes": [VALID_GENE],
    }
}

TEST_POST_MAPPED_METADATA_WITH_EXPRESSION = {
    "genomic": {
        "sequence_id": "ga4gh:SQ.em9khDCUYXrVWBfWr9r8fjBUrTjj1aig",
        "sequence_type": "dna",
        "sequence_accessions": [VALID_NT_ACCESSION],
        "sequence_genes": [VALID_GENE],
    }
}

TEST_SEQ_SCORESET_VARIANT_MAPPING_SCAFFOLD = {
    "metadata": {},
    "reference_sequences": {
        "TEST1": {
            "g": {
                "computed_reference_sequence": {
                    "sequence_type": "dna",
                    "sequence_id": "ga4gh:SQ.ref_test",
                    "sequence": "ACGTTT",
                },
                "mapped_reference_sequence": {
                    "sequence_type": "dna",
                    "sequence_id": "ga4gh:SQ.map_test",
                    "sequence_accessions": [VALID_CHR_ACCESSION],
                },
            },
            "c": {
                "mapped_reference_sequence": {
                    "sequence_accessions": [VALID_NT_ACCESSION],
                },
            },
        }
    },
    "mapped_scores": [],
    "vrs_version": "2.0",
    "dcd_mapping_version": "pytest.0.0",
    "mapped_date_utc": datetime.isoformat(datetime.now()),
}

TEST_ACC_SCORESET_VARIANT_MAPPING_SCAFFOLD = {
    "metadata": {},
    "reference_sequences": {
        "TEST2": {
            "g": {
                "computed_reference_sequence": {
                    "sequence_type": "dna",
                    "sequence_id": "ga4gh:SQ.ref_test",
                    "sequence": "ACGTTT",
                },
                "mapped_reference_sequence": {
                    "sequence_type": "dna",
                    "sequence_id": "ga4gh:SQ.map_test",
                    "sequence_accessions": [VALID_CHR_ACCESSION],
                },
            },
            "c": {
                "mapped_reference_sequence": {
                    "sequence_accessions": [VALID_NT_ACCESSION],
                },
            },
        }
    },
    "mapped_scores": [],
    "vrs_version": "2.0",
    "dcd_mapping_version": "pytest.0.0",
    "mapped_date_utc": datetime.isoformat(datetime.now()),
}

TEST_MULTI_TARGET_SCORESET_VARIANT_MAPPING_SCAFFOLD = {
    "metadata": {},
    "reference_sequences": {
        "TEST3": {
            "g": {
                "computed_reference_sequence": {
                    "sequence_type": "dna",
                    "sequence_id": "ga4gh:SQ.ref_test3",
                    "sequence": "ACGTTT",
                },
                "mapped_reference_sequence": {
                    "sequence_type": "dna",
                    "sequence_id": "ga4gh:SQ.map_test",
                    "sequence_accessions": [VALID_CHR_ACCESSION],
                },
            },
            "c": {
                "mapped_reference_sequence": {
                    "sequence_accessions": [VALID_NT_ACCESSION],
                },
            },
        },
        "TEST4": {
            "g": {
                "computed_reference_sequence": {
                    "sequence_type": "dna",
                    "sequence_id": "ga4gh:SQ.ref_test4",
                    "sequence": "TAATGCC",
                },
                "mapped_reference_sequence": {
                    "sequence_type": "dna",
                    "sequence_id": "ga4gh:SQ.map_test",
                    "sequence_accessions": [VALID_CHR_ACCESSION],
                },
            },
            "c": {
                "mapped_reference_sequence": {
                    "sequence_accessions": [VALID_NT_ACCESSION],
                },
            },
        },
    },
    "mapped_scores": [],
    "vrs_version": "2.0",
    "dcd_mapping_version": "pytest.0.0",
    "mapped_date_utc": datetime.isoformat(datetime.now()),
}


TEST_MINIMAL_VARIANT = {
    "data": {
        "count_data": {},
        "score_data": {"sd": 0.100412839533719, "se": 0.0409933700802629, "score": 0.406972991738182},
    },
    "hgvs_nt": "c.[197A>G;472T>C]",
    "creation_date": datetime.date(datetime.now()),
    "modification_date": datetime.date(datetime.now()),
}


TEST_MINIMAL_MAPPED_VARIANT = {
    "pre_mapped": {},
    "post_mapped": {},
    "modification_date": datetime.date(datetime.now()),
    "mapped_date": datetime.date(datetime.now()),
    "current": True,
    "vrs_version": "2.0",
    "mapping_api_version": "pytest.0.0",
}


TEST_MINIMAL_MAPPED_VARIANT_CREATE = {**TEST_MINIMAL_MAPPED_VARIANT, "clinical_controls": [], "gnomad_variants": []}

TEST_POST_MAPPED_VRS_WITH_HGVS_G_EXPRESSION = {
    "id": "ga4gh:VA.fRW7u-kBQnAKitu1PoDMLvlECWZTHCos",
    "type": "Allele",
    "state": {"type": "LiteralSequenceExpression", "sequence": "G"},
    "digest": "fRW7u-kBQnAKitu1PoDMLvlECWZTHCos",
    "location": {
        "id": "ga4gh:SL.99b3WBaSSmaSTs6YmJfIhl1ZDCV07VZY",
        "end": 23536836,
        "type": "SequenceLocation",
        "start": 23536835,
        "digest": "99b3WBaSSmaSTs6YmJfIhl1ZDCV07VZY",
        "sequenceReference": {
            "type": "SequenceReference",
            "label": "NC_000018.10",
            "refgetAccession": "SQ.vWwFhJ5lQDMhh-czg06YtlWqu0lvFAZV",
        },
    },
    "extensions": [{"name": "vrs_ref_allele_seq", "type": "Extension", "value": "C"}],
    "expressions": [{"value": "NC_000018.10:g.23536836C>G", "syntax": "hgvs.g"}],
}

TEST_POST_MAPPED_VRS_WITH_HGVS_P_EXPRESSION = {
    "id": "ga4gh:VA.zkOAzZK5qG0D0mkJUfXlK1aS075OGSjh",
    "type": "Allele",
    "state": {"type": "LiteralSequenceExpression", "sequence": "R"},
    "digest": "zkOAzZK5qG0D0mkJUfXlK1aS075OGSjh",
    "location": {
        "id": "ga4gh:SL.uUyRpJbrPttRThL7A2zeWAnTcb_7f1R2",
        "end": 116,
        "type": "SequenceLocation",
        "start": 115,
        "digest": "uUyRpJbrPttRThL7A2zeWAnTcb_7f1R2",
        "sequenceReference": {"type": "SequenceReference", "refgetAccession": "SQ.StlJo3M4b8cS253ufe9nPpWqQHBDOSPs"},
    },
    "extensions": [{"name": "vrs_ref_allele_seq", "type": "Extension", "value": "Q"}],
    "expressions": [{"value": "NP_002746.1:p.Gln116Arg", "syntax": "hgvs.p"}],
}

TEST_MAPPED_VARIANT_WITH_HGVS_G_EXPRESSION = {
    "pre_mapped": {},
    "post_mapped": TEST_POST_MAPPED_VRS_WITH_HGVS_G_EXPRESSION,
    "modification_date": datetime.isoformat(datetime.now()),
    "mapped_date": datetime.isoformat(datetime.now()),
    "current": True,
    "vrs_version": "2.0",
    "mapping_api_version": "pytest.0.0",
}

TEST_MAPPED_VARIANT_WITH_HGVS_P_EXPRESSION = {
    "pre_mapped": {},
    "post_mapped": TEST_POST_MAPPED_VRS_WITH_HGVS_P_EXPRESSION,
    "modification_date": datetime.isoformat(datetime.now()),
    "mapped_date": datetime.isoformat(datetime.now()),
    "current": True,
    "vrs_version": "2.0",
    "mapping_api_version": "pytest.0.0",
}

TEST_BASELINE_SCORE = 1.0


TEST_BS3_ODDS_PATH = {
    "ratio": 0.5,
    "evidence": "BS3_STRONG",
}


TEST_PS3_ODDS_PATH = {
    "ratio": 0.5,
    "evidence": "BS3_STRONG",
}

TEST_SAVED_BS3_ODDS_PATH = {
    "recordType": "OddsPath",
    "ratio": 0.5,
    "evidence": "BS3_STRONG",
}


TEST_SAVED_PS3_ODDS_PATH = {
    "recordType": "OddsPath",
    "ratio": 0.5,
    "evidence": "BS3_STRONG",
}


TEST_SCORE_SET_NORMAL_RANGE = {
    "label": "test1",
    "classification": "normal",
    "range": [0, 2.0],
    "inclusive_lower_bound": True,
    "inclusive_upper_bound": False,
}


TEST_SAVED_SCORE_SET_NORMAL_RANGE = {
    "recordType": "ScoreRange",
    "label": "test1",
    "classification": "normal",
    "range": [0.0, 2.0],
    "inclusiveLowerBound": True,
    "inclusiveUpperBound": False,
}


TEST_SCORE_SET_ABNORMAL_RANGE = {
    "label": "test2",
    "classification": "abnormal",
    "range": [-2.0, 0.0],
    "inclusive_lower_bound": True,
    "inclusive_upper_bound": False,
}


TEST_SAVED_SCORE_SET_ABNORMAL_RANGE = {
    "recordType": "ScoreRange",
    "label": "test2",
    "classification": "abnormal",
    "range": [-2.0, 0.0],
    "inclusiveLowerBound": True,
    "inclusiveUpperBound": False,
}


TEST_SCORE_SET_NOT_SPECIFIED_RANGE = {
    "label": "test3",
    "classification": "not_specified",
    "range": [-8.0, -2.0],
    "inclusive_lower_bound": True,
    "inclusive_upper_bound": False,
}


TEST_SAVED_SCORE_SET_NOT_SPECIFIED_RANGE = {
    "recordType": "ScoreRange",
    "label": "test3",
    "classification": "not_specified",
    "range": [-8.0, -2.0],
    "inclusiveLowerBound": True,
    "inclusiveUpperBound": False,
}


TEST_SCORE_SET_NEGATIVE_INFINITY_RANGE = {
    "label": "test4",
    "classification": "not_specified",
    "range": [None, 0.0],
    "inclusive_lower_bound": False,
    "inclusive_upper_bound": False,
}


TEST_SAVED_SCORE_SET_NEGATIVE_INFINITY_RANGE = {
    "recordType": "ScoreRange",
    "label": "test4",
    "classification": "not_specified",
    "range": [None, 0.0],
    "inclusiveLowerBound": False,
    "inclusiveUpperBound": False,
}


TEST_SCORE_SET_POSITIVE_INFINITY_RANGE = {
    "label": "test5",
    "classification": "not_specified",
    "range": [0.0, None],
    "inclusive_lower_bound": False,
    "inclusive_upper_bound": False,
}


TEST_SAVED_SCORE_SET_POSITIVE_INFINITY_RANGE = {
    "recordType": "ScoreRange",
    "label": "test5",
    "classification": "not_specified",
    "range": [0.0, None],
    "inclusiveLowerBound": False,
    "inclusiveUpperBound": False,
}

TEST_SAVED_SCORE_SET_NO_SUPPORTING_EVIDENCE_RANGE = {
    "recordType": "ScoreRange",
    "label": "test1",
    "classification": "not_specified",
    "range": [-0.5, 0.5],
    "inclusiveLowerBound": True,
    "inclusiveUpperBound": False,
}

TEST_SCORE_SET_BS3_SUPPORTING_RANGE = {
    "label": "test1",
    "classification": "normal",
    "range": [-1.5, -0.5],
    "inclusive_lower_bound": True,
    "inclusive_upper_bound": False,
}

TEST_SAVED_SCORE_SET_BS3_SUPPORTING_RANGE = {
    "recordType": "ScoreRange",
    "label": "test1",
    "classification": "normal",
    "range": [-1.5, -0.5],
    "inclusiveLowerBound": True,
    "inclusiveUpperBound": False,
}

TEST_SCORE_SET_BS3_MODERATE_RANGE = {
    "label": "test1",
    "classification": "normal",
    "range": [-3.5, -1.5],
    "inclusive_lower_bound": True,
    "inclusive_upper_bound": False,
}

TEST_SAVED_SCORE_SET_BS3_MODERATE_RANGE = {
    "recordType": "ScoreRange",
    "label": "test1",
    "classification": "normal",
    "range": [-3.5, -1.5],
    "inclusiveLowerBound": True,
    "inclusiveUpperBound": False,
}

TEST_SCORE_SET_BS3_STRONG_RANGE = {
    "label": "test1",
    "classification": "normal",
    "range": [-7.5, -3.5],
    "inclusive_lower_bound": True,
    "inclusive_upper_bound": False,
}

TEST_SAVED_SCORE_SET_BS3_STRONG_RANGE = {
    "recordType": "ScoreRange",
    "label": "test1",
    "classification": "normal",
    "range": [-7.5, -3.5],
    "inclusiveLowerBound": True,
    "inclusiveUpperBound": False,
}

TEST_SCORE_SET_BS3_VERY_STRONG_RANGE = {
    "label": "test1",
    "classification": "normal",
    "range": [None, -7.5],
    "inclusive_lower_bound": False,
    "inclusive_upper_bound": False,
}

TEST_SAVED_SCORE_SET_BS3_VERY_STRONG_RANGE = {
    "recordType": "ScoreRange",
    "label": "test1",
    "classification": "normal",
    "range": [None, -7.5],
    "inclusiveLowerBound": False,
    "inclusiveUpperBound": False,
}

TEST_SCORE_SET_PS3_SUPPORTING_RANGE = {
    "label": "test1",
    "classification": "abnormal",
    "range": [0.5, 1.5],
    "inclusive_lower_bound": True,
    "inclusive_upper_bound": False,
}

TEST_SAVED_SCORE_SET_PS3_SUPPORTING_RANGE = {
    "recordType": "ScoreRange",
    "label": "test1",
    "classification": "abnormal",
    "range": [0.5, 1.5],
    "inclusiveLowerBound": True,
    "inclusiveUpperBound": False,
}

TEST_SCORE_SET_PS3_MODERATE_RANGE = {
    "label": "test1",
    "classification": "abnormal",
    "range": [1.5, 3.5],
    "inclusive_lower_bound": True,
    "inclusive_upper_bound": False,
}

TEST_SAVED_SCORE_SET_PS3_MODERATE_RANGE = {
    "recordType": "ScoreRange",
    "label": "test1",
    "classification": "abnormal",
    "range": [1.5, 3.5],
    "inclusiveLowerBound": True,
    "inclusiveUpperBound": False,
}

TEST_SCORE_SET_PS3_STRONG_RANGE = {
    "label": "test1",
    "classification": "abnormal",
    "range": [3.5, 7.5],
    "inclusive_lower_bound": True,
    "inclusive_upper_bound": False,
}

TEST_SAVED_SCORE_SET_PS3_STRONG_RANGE = {
    "recordType": "ScoreRange",
    "label": "test1",
    "classification": "abnormal",
    "range": [3.5, 7.5],
    "inclusiveLowerBound": True,
    "inclusiveUpperBound": False,
}

TEST_SCORE_SET_PS3_VERY_STRONG_RANGE = {
    "label": "test1",
    "classification": "abnormal",
    "range": [7.5, None],
    "inclusive_lower_bound": True,
    "inclusive_upper_bound": False,
}

TEST_SAVED_SCORE_SET_PS3_VERY_STRONG_RANGE = {
    "recordType": "ScoreRange",
    "label": "test1",
    "classification": "abnormal",
    "range": [7.5, None],
    "inclusiveLowerBound": True,
    "inclusiveUpperBound": False,
}

TEST_SCORE_SET_RANGE = {
    "baseline_score": TEST_BASELINE_SCORE,
    "ranges": [
        TEST_SCORE_SET_NORMAL_RANGE,
        TEST_SCORE_SET_ABNORMAL_RANGE,
    ],
    "source": None,
}


TEST_SCORE_SET_RANGE_WITH_SOURCE = {
    "baseline_score": TEST_BASELINE_SCORE,
    "ranges": [
        TEST_SCORE_SET_NORMAL_RANGE,
        TEST_SCORE_SET_ABNORMAL_RANGE,
    ],
    "source": [{"identifier": TEST_PUBMED_IDENTIFIER, "db_name": "PubMed"}],
}


TEST_INVESTIGATOR_PROVIDED_SCORE_SET_NORMAL_RANGE = {
    **TEST_SCORE_SET_NORMAL_RANGE,
    "odds_path": TEST_BS3_ODDS_PATH,
}


TEST_SAVED_INVESTIGATOR_PROVIDED_SCORE_SET_NORMAL_RANGE = {
    **TEST_SAVED_SCORE_SET_NORMAL_RANGE,
    "oddsPath": TEST_SAVED_BS3_ODDS_PATH,
    "recordType": "InvestigatorScoreRange",
}


TEST_INVESTIGATOR_PROVIDED_SCORE_SET_ABNORMAL_RANGE = {
    **TEST_SCORE_SET_ABNORMAL_RANGE,
    "odds_path": TEST_PS3_ODDS_PATH,
}


TEST_SAVED_INVESTIGATOR_PROVIDED_SCORE_SET_ABNORMAL_RANGE = {
    **TEST_SAVED_SCORE_SET_ABNORMAL_RANGE,
    "oddsPath": TEST_SAVED_PS3_ODDS_PATH,
    "recordType": "InvestigatorScoreRange",
}


TEST_INVESTIGATOR_PROVIDED_SCORE_SET_NOT_SPECIFIED_RANGE = {
    **TEST_SCORE_SET_NOT_SPECIFIED_RANGE,
    "odds_path": TEST_PS3_ODDS_PATH,
}


TEST_SAVED_INVESTIGATOR_PROVIDED_SCORE_SET_NOT_SPECIFIED_RANGE = {
    **TEST_SAVED_SCORE_SET_NOT_SPECIFIED_RANGE,
    "oddsPath": TEST_SAVED_PS3_ODDS_PATH,
    "recordType": "InvestigatorScoreRange",
}


TEST_INVESTIGATOR_PROVIDED_SCORE_SET_RANGE = {
    "baseline_score": TEST_BASELINE_SCORE,
    "ranges": [
        TEST_INVESTIGATOR_PROVIDED_SCORE_SET_NORMAL_RANGE,
        TEST_INVESTIGATOR_PROVIDED_SCORE_SET_ABNORMAL_RANGE,
        TEST_INVESTIGATOR_PROVIDED_SCORE_SET_NOT_SPECIFIED_RANGE,
    ],
    "odds_path_source": [{"identifier": TEST_PUBMED_IDENTIFIER, "db_name": "PubMed"}],
    "source": None,
}


TEST_SAVED_INVESTIGATOR_PROVIDED_SCORE_SET_RANGE = {
    "recordType": "InvestigatorScoreRanges",
    "baselineScore": TEST_BASELINE_SCORE,
    "ranges": [
        TEST_SAVED_INVESTIGATOR_PROVIDED_SCORE_SET_NORMAL_RANGE,
        TEST_SAVED_INVESTIGATOR_PROVIDED_SCORE_SET_ABNORMAL_RANGE,
        TEST_SAVED_INVESTIGATOR_PROVIDED_SCORE_SET_NOT_SPECIFIED_RANGE,
    ],
    "oddsPathSource": [{"identifier": TEST_PUBMED_IDENTIFIER, "dbName": "PubMed"}],
    "source": None,
}


TEST_INVESTIGATOR_PROVIDED_SCORE_SET_RANGE_WITH_SOURCE = {
    **TEST_INVESTIGATOR_PROVIDED_SCORE_SET_RANGE,
    "source": [{"identifier": TEST_PUBMED_IDENTIFIER, "db_name": "PubMed"}],
}


TEST_SAVED_INVESTIGATOR_PROVIDED_SCORE_SET_RANGE_WITH_SOURCE = {
    **TEST_SAVED_INVESTIGATOR_PROVIDED_SCORE_SET_RANGE,
    "source": [{"identifier": TEST_PUBMED_IDENTIFIER, "dbName": "PubMed"}],
}


# no camel casing required, and no need for a 'recordType' key
TEST_PILLAR_PROJECT_FUNCTIONALY_ALTERING_PARAMETERS = TEST_SAVED_PILLAR_PROJECT_FUNCTIONALY_ALTERING_PARAMETERS = {
    "skew": 1.15,
    "location": -2.20,
    "scale": 1.20,
}


# no camel casing required, and no need for a 'recordType' key
TEST_PILLAR_PROJECT_FUNCTIONALY_NORMAL_PARAMETERS = TEST_SAVED_PILLAR_PROJECT_FUNCTIONALY_NORMAL_PARAMETERS = {
    "skew": -1.5,
    "location": 2.25,
    "scale": 0.8,
}


TEST_PILLAR_PROJECT_PARAMETER_SETS = [
    {
        "functionally_altering": TEST_PILLAR_PROJECT_FUNCTIONALY_ALTERING_PARAMETERS,
        "functionally_normal": TEST_PILLAR_PROJECT_FUNCTIONALY_NORMAL_PARAMETERS,
        "fraction_functionally_altering": 0.20,
    }
]


TEST_SAVED_PILLAR_PROJECT_PARAMETER_SETS = [
    {
        "functionallyAltering": TEST_SAVED_PILLAR_PROJECT_FUNCTIONALY_ALTERING_PARAMETERS,
        "functionallyNormal": TEST_SAVED_PILLAR_PROJECT_FUNCTIONALY_NORMAL_PARAMETERS,
        "fractionFunctionallyAltering": 0.20,
    }
]


TEST_PILLAR_PROJECT_SCORE_SET_BS3_SUPPORTING_RANGE = {
    **TEST_SCORE_SET_BS3_SUPPORTING_RANGE,
    "positive_likelihood_ratio": 100.0,
    "evidence_strength": -1,
    "label": "BS3_SUPPORTING",
}


TEST_PILLAR_PROJECT_SAVED_SCORE_SET_BS3_SUPPORTING_RANGE = {
    **TEST_SAVED_SCORE_SET_BS3_SUPPORTING_RANGE,
    "recordType": "PillarProjectScoreRange",
    "label": "BS3_SUPPORTING",
    "evidenceStrength": -1,
    "positiveLikelihoodRatio": 100.0,
}

TEST_PILLAR_PROJECT_SCORE_SET_PS3_SUPPORTING_RANGE = {
    **TEST_SCORE_SET_PS3_SUPPORTING_RANGE,
    "positive_likelihood_ratio": 10.0,
    "evidence_strength": 1,
    "label": "PS3_SUPPORTING",
}


TEST_PILLAR_PROJECT_SAVED_SCORE_SET_PS3_SUPPORTING_RANGE = {
    **TEST_SAVED_SCORE_SET_PS3_SUPPORTING_RANGE,
    "recordType": "PillarProjectScoreRange",
    "label": "PS3_SUPPORTING",
    "positiveLikelihoodRatio": 10.0,
    "evidenceStrength": 1,
}


TEST_PILLAR_PROJECT_SCORE_SET_BS3_MODERATE_RANGE = {
    **TEST_SCORE_SET_BS3_MODERATE_RANGE,
    "positive_likelihood_ratio": 100.0,
    "evidence_strength": -2,
    "label": "BS3_MODERATE",
}


TEST_PILLAR_PROJECT_SAVED_SCORE_SET_BS3_MODERATE_RANGE = {
    **TEST_SAVED_SCORE_SET_BS3_MODERATE_RANGE,
    "recordType": "PillarProjectScoreRange",
    "label": "BS3_MODERATE",
    "evidenceStrength": -2,
    "positiveLikelihoodRatio": 100.0,
}

TEST_PILLAR_PROJECT_SCORE_SET_PS3_MODERATE_RANGE = {
    **TEST_SCORE_SET_PS3_MODERATE_RANGE,
    "positive_likelihood_ratio": 10.0,
    "evidence_strength": 2,
    "label": "PS3_MODERATE",
}


TEST_PILLAR_PROJECT_SAVED_SCORE_SET_PS3_MODERATE_RANGE = {
    **TEST_SAVED_SCORE_SET_PS3_MODERATE_RANGE,
    "recordType": "PillarProjectScoreRange",
    "label": "PS3_MODERATE",
    "positiveLikelihoodRatio": 10.0,
    "evidenceStrength": 2,
}


TEST_PILLAR_PROJECT_SCORE_SET_BS3_STRONG_RANGE = {
    **TEST_SCORE_SET_BS3_STRONG_RANGE,
    "positive_likelihood_ratio": 100.0,
    "evidence_strength": -4,
    "label": "BS3_STRONG",
}


TEST_PILLAR_PROJECT_SAVED_SCORE_SET_BS3_STRONG_RANGE = {
    **TEST_SAVED_SCORE_SET_BS3_STRONG_RANGE,
    "recordType": "PillarProjectScoreRange",
    "label": "BS3_STRONG",
    "evidenceStrength": -4,
    "positiveLikelihoodRatio": 100.0,
}

TEST_PILLAR_PROJECT_SCORE_SET_PS3_STRONG_RANGE = {
    **TEST_SCORE_SET_PS3_STRONG_RANGE,
    "positive_likelihood_ratio": 10.0,
    "evidence_strength": 4,
    "label": "PS3_STRONG",
}


TEST_PILLAR_PROJECT_SAVED_SCORE_SET_PS3_STRONG_RANGE = {
    **TEST_SAVED_SCORE_SET_PS3_STRONG_RANGE,
    "recordType": "PillarProjectScoreRange",
    "label": "PS3_STRONG",
    "positiveLikelihoodRatio": 10.0,
    "evidenceStrength": 4,
}


TEST_PILLAR_PROJECT_SCORE_SET_BS3_VERY_STRONG_RANGE = {
    **TEST_SCORE_SET_BS3_VERY_STRONG_RANGE,
    "positive_likelihood_ratio": 100.0,
    "evidence_strength": -8,
    "label": "BS3_VERY_STRONG",
}


TEST_PILLAR_PROJECT_SAVED_SCORE_SET_BS3_VERY_STRONG_RANGE = {
    **TEST_SAVED_SCORE_SET_BS3_VERY_STRONG_RANGE,
    "recordType": "PillarProjectScoreRange",
    "label": "BS3_VERY_STRONG",
    "evidenceStrength": -8,
    "positiveLikelihoodRatio": 100.0,
}

TEST_PILLAR_PROJECT_SCORE_SET_PS3_VERY_STRONG_RANGE = {
    **TEST_SCORE_SET_PS3_VERY_STRONG_RANGE,
    "positive_likelihood_ratio": 10.0,
    "evidence_strength": 8,
    "label": "PS3_VERY_STRONG",
}


TEST_PILLAR_PROJECT_SAVED_SCORE_SET_PS3_VERY_STRONG_RANGE = {
    **TEST_SAVED_SCORE_SET_PS3_VERY_STRONG_RANGE,
    "recordType": "PillarProjectScoreRange",
    "label": "PS3_VERY_STRONG",
    "positiveLikelihoodRatio": 10.0,
    "evidenceStrength": 8,
}


TEST_PILLAR_PROJECT_SCORE_SET_RANGE = {
    "ranges": [
        TEST_PILLAR_PROJECT_SCORE_SET_BS3_SUPPORTING_RANGE,
        TEST_PILLAR_PROJECT_SCORE_SET_BS3_MODERATE_RANGE,
        TEST_PILLAR_PROJECT_SCORE_SET_BS3_STRONG_RANGE,
        TEST_PILLAR_PROJECT_SCORE_SET_BS3_VERY_STRONG_RANGE,
        TEST_PILLAR_PROJECT_SCORE_SET_PS3_SUPPORTING_RANGE,
        TEST_PILLAR_PROJECT_SCORE_SET_PS3_MODERATE_RANGE,
        TEST_PILLAR_PROJECT_SCORE_SET_PS3_STRONG_RANGE,
        TEST_PILLAR_PROJECT_SCORE_SET_PS3_VERY_STRONG_RANGE,
    ],
    "parameter_sets": TEST_PILLAR_PROJECT_PARAMETER_SETS,
    "prior_probability_pathogenicity": 0.20,
    "source": None,
}


TEST_PILLAR_PROJECT_SAVED_SCORE_SET_RANGE = {
    "recordType": "PillarProjectScoreRanges",
    "ranges": [
        TEST_PILLAR_PROJECT_SAVED_SCORE_SET_BS3_SUPPORTING_RANGE,
        TEST_PILLAR_PROJECT_SAVED_SCORE_SET_BS3_MODERATE_RANGE,
        TEST_PILLAR_PROJECT_SAVED_SCORE_SET_BS3_STRONG_RANGE,
        TEST_PILLAR_PROJECT_SAVED_SCORE_SET_BS3_VERY_STRONG_RANGE,
        TEST_PILLAR_PROJECT_SAVED_SCORE_SET_PS3_SUPPORTING_RANGE,
        TEST_PILLAR_PROJECT_SAVED_SCORE_SET_PS3_MODERATE_RANGE,
        TEST_PILLAR_PROJECT_SAVED_SCORE_SET_PS3_STRONG_RANGE,
        TEST_PILLAR_PROJECT_SAVED_SCORE_SET_PS3_VERY_STRONG_RANGE,
    ],
    "parameterSets": TEST_SAVED_PILLAR_PROJECT_PARAMETER_SETS,
    "priorProbabilityPathogenicity": 0.20,
}

TEST_PILLAR_PROJECT_SCORE_SET_RANGE_WITH_SOURCE = {
    **TEST_PILLAR_PROJECT_SCORE_SET_RANGE,
    "source": [{"identifier": TEST_PUBMED_IDENTIFIER, "db_name": "PubMed"}],
}


TEST_SAVED_PILLAR_PROJECT_SCORE_SET_RANGE_WITH_SOURCE = {
    **TEST_PILLAR_PROJECT_SAVED_SCORE_SET_RANGE,
    "source": [{"identifier": TEST_PUBMED_IDENTIFIER, "dbName": "PubMed"}],
}


TEST_SCORE_SET_RANGES_ONLY_INVESTIGATOR_PROVIDED = {
    "investigator_provided": TEST_INVESTIGATOR_PROVIDED_SCORE_SET_RANGE_WITH_SOURCE,
}


TEST_SAVED_SCORE_SET_RANGES_ONLY_INVESTIGATOR_PROVIDED = {
    "recordType": "ScoreSetRanges",
    "investigatorProvided": TEST_SAVED_INVESTIGATOR_PROVIDED_SCORE_SET_RANGE_WITH_SOURCE,
}


TEST_SCORE_SET_RANGES_ONLY_PILLAR_PROJECT = {
    "pillar_project": TEST_PILLAR_PROJECT_SCORE_SET_RANGE_WITH_SOURCE,
}


TEST_SAVED_SCORE_SET_RANGES_ONLY_PILLAR_PROJECT = {
    "recordType": "ScoreSetRanges",
    "pillarProject": TEST_SAVED_PILLAR_PROJECT_SCORE_SET_RANGE_WITH_SOURCE,
}


TEST_SCORE_SET_RANGES_ALL_SCHEMAS_PRESENT = {
    **TEST_SCORE_SET_RANGES_ONLY_INVESTIGATOR_PROVIDED,
    **TEST_SCORE_SET_RANGES_ONLY_PILLAR_PROJECT,
}


TEST_SAVED_SCORE_SET_RANGES_ALL_SCHEMAS_PRESENT = {
    **TEST_SAVED_SCORE_SET_RANGES_ONLY_INVESTIGATOR_PROVIDED,
    **TEST_SAVED_SCORE_SET_RANGES_ONLY_PILLAR_PROJECT,
}


TEST_COLLECTION = {"name": "Test collection", "description": None, "private": True}


TEST_COLLECTION_RESPONSE = {
    "recordType": "Collection",
    "name": "Test collection",
    # "description": None,
    "private": True,
    "createdBy": {
        "recordType": "User",
        "firstName": TEST_USER["first_name"],
        "lastName": TEST_USER["last_name"],
        "orcidId": TEST_USER["username"],
    },
    "modifiedBy": {
        "recordType": "User",
        "firstName": TEST_USER["first_name"],
        "lastName": TEST_USER["last_name"],
        "orcidId": TEST_USER["username"],
    },
    "creationDate": date.today().isoformat(),
    "modificationDate": date.today().isoformat(),
    "experimentUrns": [],
    "scoreSetUrns": [],
    "admins": [
        {
            "recordType": "User",
            "firstName": TEST_USER["first_name"],
            "lastName": TEST_USER["last_name"],
            "orcidId": TEST_USER["username"],
        }
    ],
    "editors": [],
    "viewers": [],
}

TEST_CLINVAR_CONTROL = {
    "db_identifier": "183058",
    "gene_symbol": "PTEN",
    "clinical_significance": "Likely benign",
    "clinical_review_status": "criteria provided, multiple submitters, no conflicts",
    "db_name": "ClinVar",
    "db_version": "11_2024",
}


TEST_SAVED_CLINVAR_CONTROL = {
    "recordType": "ClinicalControlWithMappedVariants",
    "dbIdentifier": "183058",
    "geneSymbol": "PTEN",
    "clinicalSignificance": "Likely benign",
    "clinicalReviewStatus": "criteria provided, multiple submitters, no conflicts",
    "dbName": "ClinVar",
    "dbVersion": "11_2024",
    "mappedVariants": [],
}


TEST_GENERIC_CLINICAL_CONTROL = {
    "db_identifier": "ABC123",
    "gene_symbol": "BRCA1",
    "clinical_significance": "benign",
    "clinical_review_status": "lots of convincing evidence",
    "db_name": "GenDB",
    "db_version": "2024",
}


TEST_SAVED_GENERIC_CLINICAL_CONTROL = {
    "recordType": "ClinicalControlWithMappedVariants",
    "dbIdentifier": "ABC123",
    "geneSymbol": "BRCA1",
    "clinicalSignificance": "benign",
    "clinicalReviewStatus": "lots of convincing evidence",
    "dbName": "GenDB",
    "dbVersion": "2024",
    "mappedVariants": [],
}


TEST_CLINGEN_SUBMISSION_RESPONSE = {
    "data": {"msg": "Data sent successfully", "msgIds": ["(148894,0,-1,0)"]},
    "metadata": {"rendered": {"by": "https://genboree.org/mq/brdg/srvc", "when": datetime.now().isoformat()}},
    "status": {"code": 200, "name": "OK"},
}


TEST_CLINGEN_SUBMISSION_UNAUTHORIZED_RESPONSE = {
    "metadata": {"rendered": {"when": datetime.now().isoformat()}},
    "status": {"code": 403, "msg": "Bad Auth Info - jwt malformed", "name": "Forbidden"},
}

TEST_CLINGEN_SUBMISSION_BAD_RESQUEST_RESPONSE = {
    "metadata": {"rendered": {"when": datetime.now().isoformat()}},
    "status": {
        "code": 400,
        "msg": "Put Failed - Error! Submission was an empty object. Submission must consist of valid, non-Empty JSON objects",
        "name": "Bad Request",
    },
}


TEST_CLINGEN_LDH_LINKING_RESPONSE = {
    "data": {
        "created": datetime.now().isoformat(),
        "creator": "brl_clingen",
        "entContent": {
            "mapping_api_version": "pytest.mapping.1.0",
            "mavedb_id": VALID_VARIANT_URN,
            "post_mapped": TEST_VALID_POST_MAPPED_VRS_ALLELE_VRS2_X,
            "pre_mapped": TEST_VALID_PRE_MAPPED_VRS_ALLELE_VRS2_X,
            "score": 1.0,
        },
        "entId": VALID_VARIANT_URN,
        "entIri": f"https://staging.mavedb.org/score-sets/{VALID_VARIANT_URN}",
        "entType": "MaveDBMapping",
        "ldFor": {
            "Variant": [
                {
                    "created": datetime.now().isoformat(),
                    "creator": "brl_clingen",
                    "entId": VALID_CLINGEN_PA_ID,
                    "entIri": f"http://reg.genome.network/allele/{VALID_CLINGEN_PA_ID}",
                    "entType": "Variant",
                    "ldhId": VALID_CLINGEN_LDH_ID,
                    "ldhIri": f"https://10.15.55.128/ldh-stg/Variant/id/{VALID_CLINGEN_LDH_ID}",
                    "modified": datetime.now().isoformat(),
                    "modifier": "brl_clingen",
                    "rev": "_hLpznbC-A-",
                }
            ]
        },
        "ldhId": VALID_CLINGEN_LDH_ID,
        "ldhIri": f"https://10.15.55.128/ldh-stg/MaveDBMapping/id/{VALID_CLINGEN_LDH_ID}",
        "modified": datetime.now().isoformat(),
        "modifier": "brl_clingen",
        "rev": "_jj3a99K---",
    },
    "metadata": {"rendered": {"by": "https://10.15.55.128/ldh-stg/srvc", "when": datetime.now().isoformat()}},
    "status": {"code": 200, "name": "OK"},
}


TEST_CLINGEN_LDH_LINKING_RESPONSE_NOT_FOUND = {
    "metadata": {"rendered": {"by": "https://10.15.55.128/ldh-stg/srvc", "when": datetime.now().isoformat()}},
    "status": {
        "code": 404,
        "msg": f"Bad Entity - No 'MaveDBMapping' entity found with identifier {VALID_VARIANT_URN}",
        "name": "Not Found",
    },
}


TEST_CLINGEN_LDH_LINKING_RESPONSE_BAD_REQUEST = {
    "errCode": 400,
    "errMsg": "INVALID URL - Your request is invalid. Specifically, the URL path you provided ('/ldh-stg/MaveDBMapping/i/urn%3Amavedb%3A00000050-a-1%231') is not valid for HTTP 'GET' requests to the CG-LDH API service.",
    "errName": "Bad Request",
    "errCat": "INVALID URL",
}

<<<<<<< HEAD

TEST_CLINGEN_ALLELE_OBJECT = {
    "@context": "http://reg.genome.network/schema/allele.jsonld",
    "@id": "http://reg.genome.network/allele/CA341478553",
    "communityStandardTitle": ["NM_001408.3(CELSR2):c.1A>G (p.Met1Val)"],
    "externalRecords": {
        "MyVariantInfo_hg19": [
            {"@id": "http://myvariant.info/v1/variant/chr1:g.109792702A>G?assembly=hg19", "id": "chr1:g.109792702A>G"}
        ],
        "MyVariantInfo_hg38": [
            {"@id": "http://myvariant.info/v1/variant/chr1:g.109250080A>G?assembly=hg38", "id": "chr1:g.109250080A>G"}
        ],
        "gnomAD_4": [
            {
                "@id": "http://gnomad.broadinstitute.org/variant/1-109250080-A-G?dataset=gnomad_r4",
                "id": "1-109250080-A-G",
                "variant": "1:109250080 A / G",
            }
        ],
    },
    "genomicAlleles": [
        {
            "chromosome": "1",
            "coordinates": [{"allele": "G", "end": 109250080, "referenceAllele": "A", "start": 109250079}],
            "hgvs": ["NC_000001.11:g.109250080A>G", "CM000663.2:g.109250080A>G"],
            "referenceGenome": "GRCh38",
            "referenceSequence": "http://reg.genome.network/refseq/RS000049",
        },
        {
            "chromosome": "1",
            "coordinates": [{"allele": "G", "end": 109792702, "referenceAllele": "A", "start": 109792701}],
            "hgvs": ["NC_000001.10:g.109792702A>G", "CM000663.1:g.109792702A>G"],
            "referenceGenome": "GRCh37",
            "referenceSequence": "http://reg.genome.network/refseq/RS000025",
        },
        {
            "chromosome": "1",
            "coordinates": [{"allele": "G", "end": 109594225, "referenceAllele": "A", "start": 109594224}],
            "hgvs": ["NC_000001.9:g.109594225A>G"],
            "referenceGenome": "NCBI36",
            "referenceSequence": "http://reg.genome.network/refseq/RS000001",
        },
        {
            "coordinates": [{"allele": "G", "end": 5376, "referenceAllele": "A", "start": 5375}],
            "hgvs": ["NG_052669.1:g.5376A>G"],
            "referenceSequence": "http://reg.genome.network/refseq/RS617150",
        },
    ],
    "transcriptAlleles": [
        {
            "coordinates": [{"allele": "G", "end": 542, "referenceAllele": "A", "start": 541}],
            "gene": "http://reg.genome.network/gene/GN003231",
            "geneNCBI_id": 1952,
            "geneSymbol": "CELSR2",
            "hgvs": ["ENST00000271332.4:c.1A>G", TEST_HGVS_IDENTIFIER],
            "proteinEffect": {"hgvs": "ENSP00000271332.3:p.Met1Val", "hgvsWellDefined": "ENSP00000271332.3:p.Met1Val"},
            "referenceSequence": "http://reg.genome.network/refseq/RS743193",
            "MANE": {
                "maneVersion": "1.3",
                "maneStatus": "MANE Select",
                "nucleotide": {
                    "Ensembl": {"hgvs": "ENST00000271332.4:c.1A>G"},
                    "RefSeq": {"hgvs": "NM_001408.3:c.1A>G"},
                },
                "protein": {
                    "Ensembl": {"hgvs": "ENSP00000271332.3:p.Met1Val"},
                    "RefSeq": {"hgvs": "NP_001399.1:p.Met1Val"},
                },
            },
        },
        {
            "coordinates": [{"allele": "G", "end": 62, "referenceAllele": "A", "start": 61}],
            "gene": "http://reg.genome.network/gene/GN003231",
            "geneNCBI_id": 1952,
            "geneSymbol": "CELSR2",
            "hgvs": ["ENST00000271332.3:c.1A>G"],
            "proteinEffect": {"hgvs": "ENSP00000271332.3:p.Met1Val", "hgvsWellDefined": "ENSP00000271332.3:p.Met1Val"},
            "referenceSequence": "http://reg.genome.network/refseq/RS252294",
        },
        {
            "coordinates": [{"allele": "G", "end": 62, "referenceAllele": "A", "start": 61}],
            "gene": "http://reg.genome.network/gene/GN003231",
            "geneNCBI_id": 1952,
            "geneSymbol": "CELSR2",
            "hgvs": ["NM_001408.2:c.1A>G"],
            "proteinEffect": {"hgvs": "NP_001399.1:p.Met1Val", "hgvsWellDefined": "NP_001399.1:p.Met1Val"},
            "referenceSequence": "http://reg.genome.network/refseq/RS026793",
        },
        {
            "coordinates": [{"allele": "G", "end": 366, "referenceAllele": "A", "start": 365}],
            "gene": "http://reg.genome.network/gene/GN003231",
            "geneNCBI_id": 1952,
            "geneSymbol": "CELSR2",
            "hgvs": ["XM_005270580.3:c.1A>G"],
            "proteinEffect": {"hgvs": "XP_005270637.1:p.Met1Val", "hgvsWellDefined": "XP_005270637.1:p.Met1Val"},
            "referenceSequence": "http://reg.genome.network/refseq/RS066576",
        },
        {
            "coordinates": [{"allele": "G", "end": 542, "referenceAllele": "A", "start": 541}],
            "gene": "http://reg.genome.network/gene/GN003231",
            "geneNCBI_id": 1952,
            "geneSymbol": "CELSR2",
            "hgvs": ["NM_001408.3:c.1A>G"],
            "proteinEffect": {"hgvs": "NP_001399.1:p.Met1Val", "hgvsWellDefined": "NP_001399.1:p.Met1Val"},
            "referenceSequence": "http://reg.genome.network/refseq/RS664974",
            "MANE": {
                "maneVersion": "1.3",
                "maneStatus": "MANE Select",
                "nucleotide": {
                    "Ensembl": {"hgvs": "ENST00000271332.4:c.1A>G"},
                    "RefSeq": {"hgvs": "NM_001408.3:c.1A>G"},
                },
                "protein": {
                    "Ensembl": {"hgvs": "ENSP00000271332.3:p.Met1Val"},
                    "RefSeq": {"hgvs": "NP_001399.1:p.Met1Val"},
                },
            },
        },
    ],
    "type": "nucleotide",
=======
TEST_UNIPROT_SWISS_PROT_TYPE = "UniProtKB reviewed (Swiss-Prot)"
TEST_UNIPROT_TREMBL_TYPE = "UniProtKB unreviewed (TrEMBL)"
TEST_UNIPROT_JOB_ID = "1234567890"

TEST_UNIPROT_JOB_SUBMISSION_RESPONSE = {
    "jobId": TEST_UNIPROT_JOB_ID,
    "message": "Job submitted successfully",
}

TEST_UNIPROT_JOB_SUBMISSION_ERROR_RESPONSE = {
    "url": "http://rest.uniprot.org/idmapping/run",
    "messages": [
        "The parameter 'from' has an invalid value '{0}'.",
        "'to' is a required parameter",
        "'ids' is a required parameter",
        "The parameter 'to' has an invalid value '{0}'.",
        "'from' is a required parameter",
        "The combination of 'from={0}' and 'to={1}' parameters is invalid",
    ],
}


TEST_UNIPROT_ID_MAPPING_SWISS_PROT_RESPONSE = {
    "results": [
        {
            "from": f"{VALID_NT_ACCESSION}",
            "to": {"primaryAccession": f"{VALID_UNIPROT_ACCESSION}", "entryType": TEST_UNIPROT_SWISS_PROT_TYPE},
        },
    ]
}


TEST_UNIPROT_ID_MAPPING_TREMBL_RESPONSE = {
    "results": [
        {
            "from": f"{VALID_NT_ACCESSION}",
            "to": {"primaryAccession": f"{VALID_UNIPROT_ACCESSION}", "entryType": TEST_UNIPROT_TREMBL_TYPE},
        },
    ]
}


TEST_UNIPROT_ID_MAPPING_COMBINED_RESPONSE = {
    "results": [
        TEST_UNIPROT_ID_MAPPING_SWISS_PROT_RESPONSE["results"][0],
        TEST_UNIPROT_ID_MAPPING_TREMBL_RESPONSE["results"][0],
    ]
}

TEST_UNIPROT_ID_FAILED_ID_MAPPING_RESPONSE = {"failedIds": [VALID_NT_ACCESSION]}


TEST_UNIPROT_FINISHED_JOB_STATUS_RESPONSE = {
    "jobStatus": "FINISHED",
    "warnings": [{"code": 0, "message": "string"}],
    "errors": [{"code": 0, "message": "string"}],
    "start": datetime.now().isoformat(),
    "totalEntries": 1,
    "processedEntries": 1,
    "lastUpdated": datetime.now().isoformat(),
}


TEST_UNIPROT_RUNNING_JOB_STATUS_RESPONSE = {
    "jobStatus": "RUNNING",
    "warnings": [{"code": 0, "message": "string"}],
    "errors": [{"code": 0, "message": "string"}],
    "start": datetime.now().isoformat(),
    "totalEntries": 21,
    "processedEntries": 12,
    "lastUpdated": datetime.now().isoformat(),
}


TEST_UNIPROT_REDIRECT_RESPONSE = {
    "from": "Refseq_pro",
    "to": "UniProtKB",
    "ids": [VALID_NT_ACCESSION],
    "taxId": "homo sapiens",
    "redirectURL": "https://redirect.url",
    "warnings": [{"code": 0, "message": "string"}],
    "errors": [{"code": 0, "message": "string"}],
}

TEST_GNOMAD_LOCUS_CONTIG = "chr10"
TEST_GNOMAD_LOCUS_POSITION = "87961093"
TEST_GNOMAD_ALLELES = '"[A, G]"'
TEST_GNOMAD_DATA_VERSION = "v1.pytest"
TEST_GNOMAD_ALLELE_COUNT = "3"
TEST_GNOMAD_ALLELE_NUMBER = "1613510"
TEST_GNOMAD_ALLELE_FREQUENCY = float(float(TEST_GNOMAD_ALLELE_COUNT) / float(TEST_GNOMAD_ALLELE_NUMBER))
TEST_GNOMAD_FAF95_MAX = "6.800000000000001e-07"
TEST_GNOMAD_FAF95_MAX_ANCESTRY = "nfe"


TEST_MAVEDB_ATHENA_ROW = {
    "locus.contig": TEST_GNOMAD_LOCUS_CONTIG,
    "locus.position": TEST_GNOMAD_LOCUS_POSITION,
    "alleles": TEST_GNOMAD_ALLELES,
    "caid": VALID_CLINGEN_CA_ID,
    "joint.freq.all.ac": TEST_GNOMAD_ALLELE_COUNT,
    "joint.freq.all.an": TEST_GNOMAD_ALLELE_NUMBER,
    "joint.fafmax.faf95_max_gen_anc": TEST_GNOMAD_FAF95_MAX_ANCESTRY,
    "joint.fafmax.faf95_max": TEST_GNOMAD_FAF95_MAX,
}

TEST_GNOMAD_VARIANT = {
    "db_name": "gnomAD",
    "db_identifier": f"10-{TEST_GNOMAD_LOCUS_POSITION}-A-G",
    "db_version": TEST_GNOMAD_DATA_VERSION,
    "allele_count": int(TEST_GNOMAD_ALLELE_COUNT),
    "allele_number": int(TEST_GNOMAD_ALLELE_NUMBER),
    "allele_frequency": TEST_GNOMAD_ALLELE_FREQUENCY,
    "faf95_max": float(TEST_GNOMAD_FAF95_MAX),
    "faf95_max_ancestry": TEST_GNOMAD_FAF95_MAX_ANCESTRY,
    "creation_date": date.today().isoformat(),
    "modification_date": date.today().isoformat(),
}

TEST_SAVED_GNOMAD_VARIANT = {
    "dbName": "gnomAD",
    "dbIdentifier": f"10-{TEST_GNOMAD_LOCUS_POSITION}-A-G",
    "dbVersion": TEST_GNOMAD_DATA_VERSION,
    "alleleCount": int(TEST_GNOMAD_ALLELE_COUNT),
    "alleleNumber": int(TEST_GNOMAD_ALLELE_NUMBER),
    "alleleFrequency": TEST_GNOMAD_ALLELE_FREQUENCY,
    "faf95Max": float(TEST_GNOMAD_FAF95_MAX),
    "faf95MaxAncestry": TEST_GNOMAD_FAF95_MAX_ANCESTRY,
    "creationDate": date.today().isoformat(),
    "modificationDate": date.today().isoformat(),
    "recordType": "GnomADVariantWithMappedVariants",
    "id": 1,  # Presuming this is the only gnomAD variant in the database
}


SEQUENCE = (
    "ATGAGTATTCAACATTTCCGTGTCGCCCTTATTCCCTTTTTTGCGGCATTTTGCCTTCCTGTTTTTGCTCACCCAGAAACGCTGGTGAAAGTAAAAGATGCT"
    "GAAGATCAGTTGGGTGCACGAGTGGGTTACATCGAACTGGATCTCAACAGCGGTAAGATCCTTGAGAGTTTTCGCCCCGAAGAACGTTTTCCAATGATGAGCACTTTTAAAGTTCT"
    "GCTATGTGGCGCGGTATTATCCCGTGTTGACGCCGGGCAAGAGCAACTCGGTCGCCGCATACACTATTCTCAGAATGACTTGGTTGAGTACTCACCAGTCACAGAAAAGCATCTTA"
    "CGGATGGCATGACAGTAAGAGAATTATGCAGTGCTGCCATAACCATGAGTGATAACACTGCGGCCAACTTACTTCTGACAACGATCGGAGGACCGAAGGAGCTAACCGCTTTTTTG"
    "CACAACATGGGGGATCATGTAACTCGCCTTGATCGTTGGGAACCGGAGCTGAATGAAGCCATACCAAACGACGAGCGTGACACCACGATGCCTGCAGCAATGGCAACAACGTTGCG"
    "CAAACTATTAACTGGCGAACTACTTACTCTAGCTTCCCGGCAACAATTAATAGACTGGATGGAGGCGGATAAAGTTGCAGGACCACTTCTGCGCTCGGCCCTTCCGGCTGGCTGGT"
    "TTATTGCTGATAAATCTGGAGCCGGTGAGCGTGGGTCTCGCGGTATCATTGCAGCACTGGGGCCAGATGGTAAGCCCTCCCGTATCGTAGTTATCTACACGACGGGGAGTCAGGCA"
    "ACTATGGATGAACGAAATAGACAGATCGCTGAGATAGGTGCCTCACTGATTAAGCATTGGTAA"
)


TEST_MINIMAL_ORCID_AUTH_TOKEN_REQUEST = {
    "code": "xxx.test.xxx",
    "redirect_uri": "https://www.fake.orcid.org/redirect_uri",
}


TEST_MINIMAL_ORCID_AUTH_TOKEN_RESPONSE = {
    "access_token": "yyy.test.yyy",
    "expires_in": 30,
    "id_token": "zzz.test.zzz",
    "token_type": "bearer",
}

TEST_MINIMAL_ORCID_USER = {"orcid_id": TEST_ORCID_ID}

TEST_MINIMAL_RAW_READ_IDENTIFIER = {"identifier": "test_raw_read"}

TEST_SAVED_MINIMAL_RAW_READ_IDENTIFIER = {
    **TEST_MINIMAL_RAW_READ_IDENTIFIER,
    "id": 1,
    "url": "https://www.test.rawreadidentifiers.org",
}

TEST_POPULATED_EXPERIMENT_SEARCH = {
    "published": True,
    "authors": ["last-name"],
    "databases": ["uniprot"],
    "journals": ["biomed"],
    "publication_identifiers": ["12345678"],
    "keywords": ["keyword"],
    "text": "testtesttest",
}

TEST_POPULATED_SCORE_SET_SEARCH = {
    "published": True,
    "targets": ["BRCA1"],
    "target_organism_names": ["homo sapiens"],
    "target_types": ["protein_coding"],
    "target_accessions": ["NC_12345.1"],
    "authors": ["last-name"],
    "databases": ["uniprot"],
    "journals": ["biomed"],
    "publication_identifiers": ["12345678"],
    "keywords": ["keyword"],
    "text": "testtesttest",
}

TEST_POPULATED_TEXT_SEARCH = {"text": "testtesttest"}

TEST_POPULATED_VARIANT = {
    **TEST_MINIMAL_VARIANT,
    "urn": f"{VALID_SCORE_SET_URN}#1",
    "hgvs_nt": "c.1A>T",
    "hgvs_pro": "p.1M>T",
    "hgvs_splice": "c.1A>T",
}

TEST_SAVED_VARIANT = {
    **TEST_POPULATED_VARIANT,
    "id": 1,
>>>>>>> 92652d20
}<|MERGE_RESOLUTION|>--- conflicted
+++ resolved
@@ -2066,7 +2066,6 @@
     "errCat": "INVALID URL",
 }
 
-<<<<<<< HEAD
 
 TEST_CLINGEN_ALLELE_OBJECT = {
     "@context": "http://reg.genome.network/schema/allele.jsonld",
@@ -2187,7 +2186,9 @@
         },
     ],
     "type": "nucleotide",
-=======
+}
+
+
 TEST_UNIPROT_SWISS_PROT_TYPE = "UniProtKB reviewed (Swiss-Prot)"
 TEST_UNIPROT_TREMBL_TYPE = "UniProtKB unreviewed (TrEMBL)"
 TEST_UNIPROT_JOB_ID = "1234567890"
@@ -2395,5 +2396,4 @@
 TEST_SAVED_VARIANT = {
     **TEST_POPULATED_VARIANT,
     "id": 1,
->>>>>>> 92652d20
 }