from mavedb.view_models.target_gene import TargetGeneCreate

import pytest
import datetime


def test_create_target_gene_with_sequence():
    name = "UBE2I"
    category = "Regulatory"
    external_identifiers = [{"identifier": {"dbName": "Ensembl", "identifier": "ENSG00000103275"}, "offset": 1}]
    target_sequence = {
        "sequenceType": "dna",
        "sequence": "ATGAGTATTCAACATTTCCGTGTCGCCCTTATTCCCTTTTTTGCGGCATTTTGCCTTCCTGTTTTTGCTCACCCAGAAACGCTGGTGAAAGTAAAAGA"
        "TGCTGAAGATCAGTTGGGTGCACGAGTGGGTTACATCGAACTGGATCTCAACAGCGGTAAGATCCTTGAGAGTTTTCGCCCCGAAGAACGTTTTCCAA"
        "TGATGAGCACTTTTAAAGTTCTGCTATGTGGCGCGGTATTATCCCGTGTTGACGCCGGGCAAGAGCAACTCGGTCGCCGCATACACTATTCTCAGAAT"
        "GACTTGGTTGAGTACTCACCAGTCACAGAAAAGCATCTTACGGATGGCATGACAGTAAGAGAATTATGCAGTGCTGCCATAACCATGAGTGATAACAC"
        "TGCGGCCAACTTACTTCTGACAACGATCGGAGGACCGAAGGAGCTAACCGCTTTTTTGCACAACATGGGGGATCATGTAACTCGCCTTGATCGTTGGG"
        "AACCGGAGCTGAATGAAGCCATACCAAACGACGAGCGTGACACCACGATGCCTGCAGCAATGGCAACAACGTTGCGCAAACTATTAACTGGCGAACTA"
        "CTTACTCTAGCTTCCCGGCAACAATTAATAGACTGGATGGAGGCGGATAAAGTTGCAGGACCACTTCTGCGCTCGGCCCTTCCGGCTGGCTGGTTTAT"
        "TGCTGATAAATCTGGAGCCGGTGAGCGTGGGTCTCGCGGTATCATTGCAGCACTGGGGCCAGATGGTAAGCCCTCCCGTATCGTAGTTATCTACACGA"
        "CGGGGAGTCAGGCAACTATGGATGAACGAAATAGACAGATCGCTGAGATAGGTGCCTCACTGATTAAGCATTGGTAA",
<<<<<<< HEAD
        "taxonomy": {"taxId": 9606, "organismName": "Homo sapiens", "commonName": "human", "rank": "SPECIES",
                    "hasDescribedSpeciesName": True, "articleReference": "NCBI:txid9606", "genomeId": None,
                    "id": 14, "url": "https://www.ncbi.nlm.nih.gov/Taxonomy/Browser/wwwtax.cgi?mode=info&id=9606"}
=======
        "reference": {
            "id": 1,
            "shortName": "Name",
            "organismName": "Organism",
            "creationDate": datetime.datetime.now(),
            "modificationDate": datetime.datetime.now(),
        },
>>>>>>> 869b255c
    }
    externalIdentifier = TargetGeneCreate(
        name=name,
        category=category,
        external_identifiers=external_identifiers,
        target_sequence=target_sequence,
    )
    assert externalIdentifier.name == "UBE2I"
    assert externalIdentifier.category == "Regulatory"


def test_create_target_gene_with_accession():
    name = "BRCA1"
    category = "Regulatory"
    external_identifiers = [{"identifier": {"dbName": "Ensembl", "identifier": "ENSG00000103275"}, "offset": 1}]
    target_accession = {"accession": "NM_001637.3", "assembly": "GRCh37", "gene": "BRCA1"}
    externalIdentifier = TargetGeneCreate(
        name=name,
        category=category,
        external_identifiers=external_identifiers,
        target_accession=target_accession,
    )
    assert externalIdentifier.name == "BRCA1"
    assert externalIdentifier.category == "Regulatory"


def test_create_invalid_category():
    name = "UBE2I"
    invalid_category = "invalid name"
    external_identifiers = [{"identifier": {"dbName": "Ensembl", "identifier": "ENSG00000103275"}, "offset": 0}]
    taxonomy = {"taxId": 9606, "organismName": "Homo sapiens", "commonName": "human", "rank": "SPECIES",
                "hasDescribedSpeciesName": True, "articleReference": "NCBI:txid9606", "genomeId": None,
                "id": 14, "url": "https://www.ncbi.nlm.nih.gov/Taxonomy/Browser/wwwtax.cgi?mode=info&id=9606"}
    target_sequence = {
        "sequenceType": "dna",
        "sequence": "ATGAGTATTCAACATTTCCGTGTCGCCCTTATTCCCTTTTTTGCGGCATTTTGCCTTCCTGTTTTTGCTCACCCAGAAACGCTGGTGAAAGTAAAAGA"
        "TGCTGAAGATCAGTTGGGTGCACGAGTGGGTTACATCGAACTGGATCTCAACAGCGGTAAGATCCTTGAGAGTTTTCGCCCCGAAGAACGTTTTCCAA"
        "TGATGAGCACTTTTAAAGTTCTGCTATGTGGCGCGGTATTATCCCGTGTTGACGCCGGGCAAGAGCAACTCGGTCGCCGCATACACTATTCTCAGAAT"
        "GACTTGGTTGAGTACTCACCAGTCACAGAAAAGCATCTTACGGATGGCATGACAGTAAGAGAATTATGCAGTGCTGCCATAACCATGAGTGATAACAC"
        "TGCGGCCAACTTACTTCTGACAACGATCGGAGGACCGAAGGAGCTAACCGCTTTTTTGCACAACATGGGGGATCATGTAACTCGCCTTGATCGTTGGG"
        "AACCGGAGCTGAATGAAGCCATACCAAACGACGAGCGTGACACCACGATGCCTGCAGCAATGGCAACAACGTTGCGCAAACTATTAACTGGCGAACTA"
        "CTTACTCTAGCTTCCCGGCAACAATTAATAGACTGGATGGAGGCGGATAAAGTTGCAGGACCACTTCTGCGCTCGGCCCTTCCGGCTGGCTGGTTTAT"
        "TGCTGATAAATCTGGAGCCGGTGAGCGTGGGTCTCGCGGTATCATTGCAGCACTGGGGCCAGATGGTAAGCCCTCCCGTATCGTAGTTATCTACACGA"
        "CGGGGAGTCAGGCAACTATGGATGAACGAAATAGACAGATCGCTGAGATAGGTGCCTCACTGATTAAGCATTGGTAA",
    }
    with pytest.raises(ValueError) as exc_info:
        TargetGeneCreate(
            name=name,
            category=invalid_category,
            taxonomy=taxonomy,
            external_identifiers=external_identifiers,
            target_sequence=target_sequence,
        )
    assert (
        "invalid name is not a valid target category. Valid categories are Protein coding, Regulatory, and Other"
        " noncoding" in str(exc_info.value)
    )


def test_create_invalid_sequence_type():
    name = "UBE2I"
    category = "Regulatory"
    external_identifiers = [{"identifier": {"dbName": "Ensembl", "identifier": "ENSG00000103275"}, "offset": 0}]
    taxonomy = {"taxId": 9606, "organismName": "Homo sapiens", "commonName": "human", "rank": "SPECIES",
                "hasDescribedSpeciesName": True, "articleReference": "NCBI:txid9606", "genomeId": None,
                "id": 14, "url": "https://www.ncbi.nlm.nih.gov/Taxonomy/Browser/wwwtax.cgi?mode=info&id=9606"}
    target_sequence = {
        "sequenceType": "dnaa",
        "sequence": "ATGAGTATTCAACATTTCCGTGTCGCCCTTATTCCCTTTTTTGCGGCATTTTGCCTTCCTGTTTTTGCTCACCCAGAAACGCTGGTGAAAGTAAAAGA"
        "TGCTGAAGATCAGTTGGGTGCACGAGTGGGTTACATCGAACTGGATCTCAACAGCGGTAAGATCCTTGAGAGTTTTCGCCCCGAAGAACGTTTTCCAA"
        "TGATGAGCACTTTTAAAGTTCTGCTATGTGGCGCGGTATTATCCCGTGTTGACGCCGGGCAAGAGCAACTCGGTCGCCGCATACACTATTCTCAGAAT"
        "GACTTGGTTGAGTACTCACCAGTCACAGAAAAGCATCTTACGGATGGCATGACAGTAAGAGAATTATGCAGTGCTGCCATAACCATGAGTGATAACAC"
        "TGCGGCCAACTTACTTCTGACAACGATCGGAGGACCGAAGGAGCTAACCGCTTTTTTGCACAACATGGGGGATCATGTAACTCGCCTTGATCGTTGGG"
        "AACCGGAGCTGAATGAAGCCATACCAAACGACGAGCGTGACACCACGATGCCTGCAGCAATGGCAACAACGTTGCGCAAACTATTAACTGGCGAACTA"
        "CTTACTCTAGCTTCCCGGCAACAATTAATAGACTGGATGGAGGCGGATAAAGTTGCAGGACCACTTCTGCGCTCGGCCCTTCCGGCTGGCTGGTTTAT"
        "TGCTGATAAATCTGGAGCCGGTGAGCGTGGGTCTCGCGGTATCATTGCAGCACTGGGGCCAGATGGTAAGCCCTCCCGTATCGTAGTTATCTACACGA"
        "CGGGGAGTCAGGCAACTATGGATGAACGAAATAGACAGATCGCTGAGATAGGTGCCTCACTGATTAAGCATTGGTAA",
    }
    with pytest.raises(ValueError) as exc_info:
        TargetGeneCreate(
            name=name,
            category=category,
            taxonomy=taxonomy,
            external_identifiers=external_identifiers,
            target_sequence=target_sequence,
        )
    assert f"'{target_sequence['sequenceType']}' is not a valid sequence type" in str(exc_info.value)


def test_create_not_match_sequence_and_type():
    name = "UBE2I"
    category = "Regulatory"
    external_identifiers = [{"identifier": {"dbName": "Ensembl", "identifier": "ENSG00000103275"}, "offset": 0}]
    target_sequence = {"sequenceType": "dna", "sequence": "ARCG"}
    taxonomy = {"taxId": 9606, "organismName": "Homo sapiens", "commonName": "human", "rank": "SPECIES",
                "hasDescribedSpeciesName": True, "articleReference": "NCBI:txid9606", "genomeId": None,
                "id": 14, "url": "https://www.ncbi.nlm.nih.gov/Taxonomy/Browser/wwwtax.cgi?mode=info&id=9606"}
    with pytest.raises(ValueError) as exc_info:
        TargetGeneCreate(
            name=name,
            category=category,
            taxonomy=taxonomy,
            external_identifiers=external_identifiers,
            target_sequence=target_sequence,
        )
    assert f"invalid {target_sequence['sequenceType']} sequence provided" in str(exc_info.value)


def test_create_invalid_sequence():
    name = "UBE2I"
    category = "Regulatory"
    external_identifiers = [{"identifier": {"dbName": "Ensembl", "identifier": "ENSG00000103275"}, "offset": 0}]
    target_sequence = {"sequenceType": "dna", "sequence": "AOCG%"}
    taxonomy = {"taxId": 9606, "organismName": "Homo sapiens", "commonName": "human", "rank": "SPECIES",
                "hasDescribedSpeciesName": True, "articleReference": "NCBI:txid9606", "genomeId": None,
                "id": 14, "url": "https://www.ncbi.nlm.nih.gov/Taxonomy/Browser/wwwtax.cgi?mode=info&id=9606"}
    with pytest.raises(ValueError) as exc_info:
        TargetGeneCreate(
            name=name,
            category=category,
            taxonomy=taxonomy,
            external_identifiers=external_identifiers,
            target_sequence=target_sequence,
        )
    assert f"invalid {target_sequence['sequenceType']} sequence provided" in str(exc_info.value)


def test_cant_create_target_gene_without_sequence_or_accession():
    name = "UBE2I"
    category = "Regulatory"
    external_identifiers = [{"identifier": {"dbName": "Ensembl", "identifier": "ENSG00000103275"}, "offset": 1}]
    with pytest.raises(ValueError) as exc_info:
        TargetGeneCreate(
            name=name,
            category=category,
            external_identifiers=external_identifiers,
        )

    assert "Expected either a `target_sequence` or a `target_accession`, not neither." in str(exc_info.value)


def test_cant_create_target_gene_with_both_sequence_and_accession():
    name = "UBE2I"
    category = "Regulatory"
    external_identifiers = [{"identifier": {"dbName": "Ensembl", "identifier": "ENSG00000103275"}, "offset": 1}]
    target_accession = {"accession": "NM_001637.3", "assembly": "GRCh37", "gene": "BRCA1"}
    target_sequence = {
        "sequenceType": "dna",
        "sequence": "ATGAGTATTCAACATTTCCGTGTCGCCCTTATTCCCTTTTTTGCGGCATTTTGCCTTCCTGTTTTTGCTCACCCAGAAACGCTGGTGAAAGTAAAAGA"
        "TGCTGAAGATCAGTTGGGTGCACGAGTGGGTTACATCGAACTGGATCTCAACAGCGGTAAGATCCTTGAGAGTTTTCGCCCCGAAGAACGTTTTCCAA"
        "TGATGAGCACTTTTAAAGTTCTGCTATGTGGCGCGGTATTATCCCGTGTTGACGCCGGGCAAGAGCAACTCGGTCGCCGCATACACTATTCTCAGAAT"
        "GACTTGGTTGAGTACTCACCAGTCACAGAAAAGCATCTTACGGATGGCATGACAGTAAGAGAATTATGCAGTGCTGCCATAACCATGAGTGATAACAC"
        "TGCGGCCAACTTACTTCTGACAACGATCGGAGGACCGAAGGAGCTAACCGCTTTTTTGCACAACATGGGGGATCATGTAACTCGCCTTGATCGTTGGG"
        "AACCGGAGCTGAATGAAGCCATACCAAACGACGAGCGTGACACCACGATGCCTGCAGCAATGGCAACAACGTTGCGCAAACTATTAACTGGCGAACTA"
        "CTTACTCTAGCTTCCCGGCAACAATTAATAGACTGGATGGAGGCGGATAAAGTTGCAGGACCACTTCTGCGCTCGGCCCTTCCGGCTGGCTGGTTTAT"
        "TGCTGATAAATCTGGAGCCGGTGAGCGTGGGTCTCGCGGTATCATTGCAGCACTGGGGCCAGATGGTAAGCCCTCCCGTATCGTAGTTATCTACACGA"
        "CGGGGAGTCAGGCAACTATGGATGAACGAAATAGACAGATCGCTGAGATAGGTGCCTCACTGATTAAGCATTGGTAA",
        "reference": {
            "id": 1,
            "shortName": "Name",
            "organismName": "Organism",
            "creationDate": datetime.datetime.now(),
            "modificationDate": datetime.datetime.now(),
        },
    }
    with pytest.raises(ValueError) as exc_info:
        TargetGeneCreate(
            name=name,
            category=category,
            external_identifiers=external_identifiers,
            target_sequence=target_sequence,
            target_accession=target_accession,
        )

    assert "Expected either a `target_sequence` or a `target_accession`, not both." in str(exc_info.value)<|MERGE_RESOLUTION|>--- conflicted
+++ resolved
@@ -19,19 +19,9 @@
         "CTTACTCTAGCTTCCCGGCAACAATTAATAGACTGGATGGAGGCGGATAAAGTTGCAGGACCACTTCTGCGCTCGGCCCTTCCGGCTGGCTGGTTTAT"
         "TGCTGATAAATCTGGAGCCGGTGAGCGTGGGTCTCGCGGTATCATTGCAGCACTGGGGCCAGATGGTAAGCCCTCCCGTATCGTAGTTATCTACACGA"
         "CGGGGAGTCAGGCAACTATGGATGAACGAAATAGACAGATCGCTGAGATAGGTGCCTCACTGATTAAGCATTGGTAA",
-<<<<<<< HEAD
         "taxonomy": {"taxId": 9606, "organismName": "Homo sapiens", "commonName": "human", "rank": "SPECIES",
                     "hasDescribedSpeciesName": True, "articleReference": "NCBI:txid9606", "genomeId": None,
-                    "id": 14, "url": "https://www.ncbi.nlm.nih.gov/Taxonomy/Browser/wwwtax.cgi?mode=info&id=9606"}
-=======
-        "reference": {
-            "id": 1,
-            "shortName": "Name",
-            "organismName": "Organism",
-            "creationDate": datetime.datetime.now(),
-            "modificationDate": datetime.datetime.now(),
-        },
->>>>>>> 869b255c
+                    "id": 14, "url": "https://www.ncbi.nlm.nih.gov/Taxonomy/Browser/wwwtax.cgi?mode=info&id=9606"},
     }
     externalIdentifier = TargetGeneCreate(
         name=name,
