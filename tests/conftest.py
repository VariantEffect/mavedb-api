import logging  # noqa: F401
import sys

import email_validator
import pytest
import pytest_postgresql
from sqlalchemy import create_engine
from sqlalchemy.orm import sessionmaker
from sqlalchemy.pool import NullPool

from mavedb.db.base import Base
<<<<<<< HEAD
=======
from mavedb.models import *  # noqa: F403
>>>>>>> ce029bee

sys.path.append(".")

# Attempt to import optional top level fixtures. If the modules they depend on are not installed,
# we won't have access to our full fixture suite and only a limited subset of tests can be run.
try:
    from tests.conftest_optional import *  # noqa: F401, F403

except ModuleNotFoundError:
    pass

# needs the pytest_postgresql plugin installed
assert pytest_postgresql.factories

# Allow the @test domain name through our email validator.
email_validator.SPECIAL_USE_DOMAIN_NAMES.remove("test")


@pytest.fixture()
def session(postgresql):
    # Un-comment this line to log all database queries:
    # logging.getLogger("sqlalchemy.engine").setLevel(logging.INFO)

    connection = (
        f"postgresql+psycopg2://{postgresql.info.user}:"
        f"@{postgresql.info.host}:{postgresql.info.port}/{postgresql.info.dbname}"
    )

    engine = create_engine(connection, echo=False, poolclass=NullPool)
    session = sessionmaker(autocommit=False, autoflush=False, bind=engine)()

    Base.metadata.create_all(bind=engine)

    try:
        yield session
    finally:
        session.close()
        Base.metadata.drop_all(bind=engine)<|MERGE_RESOLUTION|>--- conflicted
+++ resolved
@@ -9,10 +9,7 @@
 from sqlalchemy.pool import NullPool
 
 from mavedb.db.base import Base
-<<<<<<< HEAD
-=======
 from mavedb.models import *  # noqa: F403
->>>>>>> ce029bee
 
 sys.path.append(".")
 
