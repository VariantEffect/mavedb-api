--- conflicted
+++ resolved
@@ -56,10 +56,7 @@
         yield session
     finally:
         session.close()
-<<<<<<< HEAD
-=======
         Base.metadata.drop_all(bind=engine)
->>>>>>> bc29fc36
 
 
 @pytest.fixture
