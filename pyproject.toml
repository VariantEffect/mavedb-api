--- conflicted
+++ resolved
@@ -46,11 +46,7 @@
     "redis==5.0.2",
     "fakeredis==2.21.1",
     "jsonschema",
-<<<<<<< HEAD
-=======
     "SQLAlchemy[mypy]~=2.0.0",
-    "httpx~=0.26.0",
->>>>>>> 869b255c
     "requests-mock~=1.11.0",
     "pytest-socket~=0.6.0",
     "pandas-stubs~=2.1.4",
