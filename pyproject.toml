[build-system]
requires = ["poetry-core"]
build-backend = "poetry.core.masonry.api"

[tool.poetry]
name = "mavedb"
version = "2024.4.1"
description = "API for MaveDB, the database of Multiplexed Assays of Variant Effect."
license = "AGPL-3.0-only"
readme = "README.md"
authors = []
homepage = "https://mavedb.org"
repository = "https://github.com/VariantEffect/mavedb-api"
documentation = "https://mavedb.org/docs/mavedb/"
classifiers = [
    "Development Status :: 3 - Alpha",
    "Intended Audience :: Science/Research",
    "License :: OSI Approved :: GNU Affero General Public License v3",
    "Operating System :: OS Independent",
    "Programming Language :: Python :: 3",
    "Topic :: Scientific/Engineering :: Bio-Informatics",
]

[tool.poetry.dependencies]
python = "^3.9"

fqfa = "~1.3.0"
pyhumps = "~3.8.0"
pyyaml = "~5.1"
IDUtils = "~1.2.0"
mavehgvs = "~0.6.0"
eutils = "~0.6.0"
email_validator = "~2.1.1"
numpy = "~1.26"
httpx = "~0.26.0"
pandas = "~1.4.1"
pydantic = "~1.10"
python-dotenv = "~0.20.0"
python-json-logger = "~2.0.7"
SQLAlchemy = "~2.0.0"

# Optional dependencies for running this application as a server
alembic = { version = "~1.7.6", optional = true }
alembic-utils = { version = "~0.8.1", optional = true }
arq = { version = "~0.25.0", optional = true }
authlib = { version = "~1.3.1", optional = true }
boto3 = { version = "~1.34.97", optional = true }
biocommons = { version = "~0.0.0", optional = true }
cryptography = { version = "~43.0.1", optional = true }
cdot = { version = "~0.2.21", optional = true }
fastapi = { version = "~0.95.0", optional = true }
hgvs = { version = "~1.5.4", optional = true }
orcid = { version = "~1.0.3", optional = true }
psycopg2 = { version = "~2.9.3", optional = true }
python-jose = { extras = ["cryptography"], version = "~3.3.0", optional = true }
python-multipart = { version = "~0.0.5", optional = true }
requests = { version = "~2.32.0", optional = true }
starlette = { version = "~0.27.0", optional = true }
starlette-context = { version = "^0.3.6", optional = true }
slack-sdk = { version = "~3.21.3", optional = true }
uvicorn = { extras = ["standard"], version = "*", optional = true }
watchtower = { version = "~3.2.0", optional = true }

[tool.poetry.group.dev]
optional = true

[tool.poetry.group.dev.dependencies]
boto3-stubs = "~1.34.97"
mypy = "~1.10.0"
pre-commit = "*"
jsonschema = "*"
fakeredis = "~2.21.1"
pytest = "~7.2.0"
pytest-cov = "~5.0.0"
pytest-postgresql = "~5.0.0"
pytest-asyncio = "~0.23.5"
pytest-socket = "~0.6.0"
pandas-stubs = "~2.1.4"
types-requests = "~2.31.0"
types-python-jose = "~3.3.4"
types-PyYAML = "~6.0.12.20240808"
redis = "~5.0.2"
requests-mock = "~1.11.0"
ruff = "^0.6.8"
SQLAlchemy = { extras = ["mypy"], version = "~2.0.0" }


[tool.poetry.extras]
<<<<<<< HEAD
server = ["alembic", "alembic-utils", "arq", "authlib", "boto3", "cryptography", "fastapi", "email-validator", "orcid", "psycopg2", "python-jose", "python-multipart", "requests", "slack-sdk", "uvicorn", "watchtower"]


[tool.black]
extend-exclude = "alembic/versions"
line-length = 120
=======
server = ["alembic", "arq", "authlib", "biocommons", "boto3", "cdot", "cryptography", "fastapi", "hgvs", "orcid", "psycopg2", "python-jose", "python-multipart", "requests", "starlette", "starlette-context", "slack-sdk", "uvicorn", "watchtower"]
>>>>>>> 65dd9cb1


[tool.mypy]
plugins = [
    "sqlalchemy.ext.mypy.plugin",
    "numpy.typing.mypy_plugin",
]
mypy_path = "mypy_stubs"

[tool.pytest.ini_options]
addopts = "-v -rP --import-mode=importlib --disable-socket --allow-hosts localhost,::1,127.0.0.1"
asyncio_mode = 'strict'
testpaths = "tests/"
norecursedirs = "tests/helpers/"
# Uncomment the following lines to include application log output in Pytest logs.
# log_cli = true
# log_cli_level = "DEBUG"

[tool.ruff]
# target python 3.9 and above
target-version = "py39"

# max line length for linting is 120 characters
line-length = 120

# Exclude these files from linting/formatting
exclude = ["alembic/manual_migrations"]<|MERGE_RESOLUTION|>--- conflicted
+++ resolved
@@ -84,19 +84,12 @@
 ruff = "^0.6.8"
 SQLAlchemy = { extras = ["mypy"], version = "~2.0.0" }
 
-
 [tool.poetry.extras]
-<<<<<<< HEAD
-server = ["alembic", "alembic-utils", "arq", "authlib", "boto3", "cryptography", "fastapi", "email-validator", "orcid", "psycopg2", "python-jose", "python-multipart", "requests", "slack-sdk", "uvicorn", "watchtower"]
-
+server = ["alembic", "arq", "authlib", "biocommons", "boto3", "cdot", "cryptography", "fastapi", "hgvs", "orcid", "psycopg2", "python-jose", "python-multipart", "requests", "starlette", "starlette-context", "slack-sdk", "uvicorn", "watchtower"]
 
 [tool.black]
 extend-exclude = "alembic/versions"
 line-length = 120
-=======
-server = ["alembic", "arq", "authlib", "biocommons", "boto3", "cdot", "cryptography", "fastapi", "hgvs", "orcid", "psycopg2", "python-jose", "python-multipart", "requests", "starlette", "starlette-context", "slack-sdk", "uvicorn", "watchtower"]
->>>>>>> 65dd9cb1
-
 
 [tool.mypy]
 plugins = [
